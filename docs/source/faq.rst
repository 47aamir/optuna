FAQ
===

.. contents::
    :local:

Can I use Optuna with X? (where X is your favorite ML library)
--------------------------------------------------------------

Optuna is compatible with most ML libraries, and it's easy to use Optuna with those.
Please refer to `examples <https://github.com/optuna/optuna-examples/>`_.


.. _objective-func-additional-args:

How to define objective functions that have own arguments?
----------------------------------------------------------

There are two ways to realize it.

First, callable classes can be used for that purpose as follows:

.. code-block:: python

    import optuna


    class Objective(object):
        def __init__(self, min_x, max_x):
            # Hold this implementation specific arguments as the fields of the class.
            self.min_x = min_x
            self.max_x = max_x

        def __call__(self, trial):
            # Calculate an objective value by using the extra arguments.
            x = trial.suggest_float("x", self.min_x, self.max_x)
            return (x - 2) ** 2


    # Execute an optimization by using an `Objective` instance.
    study = optuna.create_study()
    study.optimize(Objective(-100, 100), n_trials=100)


Second, you can use ``lambda`` or ``functools.partial`` for creating functions (closures) that hold extra arguments.
Below is an example that uses ``lambda``:

.. code-block:: python

    import optuna

    # Objective function that takes three arguments.
    def objective(trial, min_x, max_x):
        x = trial.suggest_float("x", min_x, max_x)
        return (x - 2) ** 2


    # Extra arguments.
    min_x = -100
    max_x = 100

    # Execute an optimization by using the above objective function wrapped by `lambda`.
    study = optuna.create_study()
    study.optimize(lambda trial: objective(trial, min_x, max_x), n_trials=100)

Please also refer to `sklearn_addtitional_args.py <https://github.com/optuna/optuna-examples/tree/main/sklearn/sklearn_additional_args.py>`_ example,
which reuses the dataset instead of loading it in each trial execution.


Can I use Optuna without remote RDB servers?
--------------------------------------------

Yes, it's possible.

In the simplest form, Optuna works with in-memory storage:

.. code-block:: python

    study = optuna.create_study()
    study.optimize(objective)


If you want to save and resume studies,  it's handy to use SQLite as the local storage:

.. code-block:: python

    study = optuna.create_study(study_name="foo_study", storage="sqlite:///example.db")
    study.optimize(objective)  # The state of `study` will be persisted to the local SQLite file.

Please see :ref:`rdb` for more details.


How can I save and resume studies?
----------------------------------------------------

There are two ways of persisting studies, which depend if you are using
in-memory storage (default) or remote databases (RDB). In-memory studies can be
saved and loaded like usual Python objects using ``pickle`` or ``joblib``. For
example, using ``joblib``:

.. code-block:: python

    study = optuna.create_study()
    joblib.dump(study, "study.pkl")

And to resume the study:

.. code-block:: python

    study = joblib.load("study.pkl")
    print("Best trial until now:")
    print(" Value: ", study.best_trial.value)
    print(" Params: ")
    for key, value in study.best_trial.params.items():
        print(f"    {key}: {value}")

Note that Optuna does not support saving/reloading across different Optuna
versions with ``pickle``. To save/reload a study across different Optuna versions,
please use RDBs and `upgrade storage schema <reference/cli.html#storage-upgrade>`_
if necessary. If you are using RDBs, see :ref:`rdb` for more details.

How to suppress log messages of Optuna?
---------------------------------------

By default, Optuna shows log messages at the ``optuna.logging.INFO`` level.
You can change logging levels by using  :func:`optuna.logging.set_verbosity`.

For instance, you can stop showing each trial result as follows:

.. code-block:: python

    optuna.logging.set_verbosity(optuna.logging.WARNING)

    study = optuna.create_study()
    study.optimize(objective)
    # Logs like '[I 2020-07-21 13:41:45,627] Trial 0 finished with value:...' are disabled.


Please refer to :class:`optuna.logging` for further details.


How to save machine learning models trained in objective functions?
-------------------------------------------------------------------

Optuna saves hyperparameter values with its corresponding objective value to storage,
but it discards intermediate objects such as machine learning models and neural network weights.
To save models or weights, please use features of the machine learning library you used.

We recommend saving :obj:`optuna.trial.Trial.number` with a model in order to identify its corresponding trial.
For example, you can save SVM models trained in the objective function as follows:

.. code-block:: python

    def objective(trial):
        svc_c = trial.suggest_float("svc_c", 1e-10, 1e10, log=True)
        clf = sklearn.svm.SVC(C=svc_c)
        clf.fit(X_train, y_train)

        # Save a trained model to a file.
        with open("{}.pickle".format(trial.number), "wb") as fout:
            pickle.dump(clf, fout)
        return 1.0 - accuracy_score(y_valid, clf.predict(X_valid))


    study = optuna.create_study()
    study.optimize(objective, n_trials=100)

    # Load the best model.
    with open("{}.pickle".format(study.best_trial.number), "rb") as fin:
        best_clf = pickle.load(fin)
    print(accuracy_score(y_valid, best_clf.predict(X_valid)))


How can I obtain reproducible optimization results?
---------------------------------------------------

To make the parameters suggested by Optuna reproducible, you can specify a fixed random seed via ``seed`` argument of :class:`~optuna.samplers.RandomSampler` or :class:`~optuna.samplers.TPESampler` as follows:

.. code-block:: python

    sampler = TPESampler(seed=10)  # Make the sampler behave in a deterministic way.
    study = optuna.create_study(sampler=sampler)
    study.optimize(objective)

However, there are two caveats.

First, when optimizing a study in distributed or parallel mode, there is inherent non-determinism.
Thus it is very difficult to reproduce the same results in such condition.
We recommend executing optimization of a study sequentially if you would like to reproduce the result.

Second, if your objective function behaves in a non-deterministic way (i.e., it does not return the same value even if the same parameters were suggested), you cannot reproduce an optimization.
To deal with this problem, please set an option (e.g., random seed) to make the behavior deterministic if your optimization target (e.g., an ML library) provides it.


How are exceptions from trials handled?
---------------------------------------

Trials that raise exceptions without catching them will be treated as failures, i.e. with the :obj:`~optuna.trial.TrialState.FAIL` status.

By default, all exceptions except :class:`~optuna.exceptions.TrialPruned` raised in objective functions are propagated to the caller of :func:`~optuna.study.Study.optimize`.
In other words, studies are aborted when such exceptions are raised.
It might be desirable to continue a study with the remaining trials.
To do so, you can specify in :func:`~optuna.study.Study.optimize` which exception types to catch using the ``catch`` argument.
Exceptions of these types are caught inside the study and will not propagate further.

You can find the failed trials in log messages.

.. code-block:: sh

    [W 2018-12-07 16:38:36,889] Setting status of trial#0 as TrialState.FAIL because of \
    the following error: ValueError('A sample error in objective.')

You can also find the failed trials by checking the trial states as follows:

.. code-block:: python

    study.trials_dataframe()

.. csv-table::

    number,state,value,...,params,system_attrs
    0,TrialState.FAIL,,...,0,Setting status of trial#0 as TrialState.FAIL because of the following error: ValueError('A test error in objective.')
    1,TrialState.COMPLETE,1269,...,1,

.. seealso::

    The ``catch`` argument in :func:`~optuna.study.Study.optimize`.


How are NaNs returned by trials handled?
----------------------------------------

Trials that return :obj:`NaN` (``float('nan')``) are treated as failures, but they will not abort studies.

Trials which return :obj:`NaN` are shown as follows:

.. code-block:: sh

    [W 2018-12-07 16:41:59,000] Setting status of trial#2 as TrialState.FAIL because the \
    objective function returned nan.


What happens when I dynamically alter a search space?
-----------------------------------------------------

Since parameters search spaces are specified in each call to the suggestion API, e.g.
:func:`~optuna.trial.Trial.suggest_float` and :func:`~optuna.trial.Trial.suggest_int`,
it is possible to, in a single study, alter the range by sampling parameters from different search
spaces in different trials.
The behavior when altered is defined by each sampler individually.

.. note::

    Discussion about the TPE sampler. https://github.com/optuna/optuna/issues/822


How can I use two GPUs for evaluating two trials simultaneously?
----------------------------------------------------------------

If your optimization target supports GPU (CUDA) acceleration and you want to specify which GPU is used, the easiest way is to set ``CUDA_VISIBLE_DEVICES`` environment variable:

.. code-block:: bash

    # On a terminal.
    #
    # Specify to use the first GPU, and run an optimization.
    $ export CUDA_VISIBLE_DEVICES=0
    $ optuna study optimize foo.py objective --study-name foo --storage sqlite:///example.db

    # On another terminal.
    #
    # Specify to use the second GPU, and run another optimization.
    $ export CUDA_VISIBLE_DEVICES=1
    $ optuna study optimize bar.py objective --study-name bar --storage sqlite:///example.db

Please refer to `CUDA C Programming Guide <https://docs.nvidia.com/cuda/cuda-c-programming-guide/index.html#env-vars>`_ for further details.


How can I test my objective functions?
--------------------------------------

When you test objective functions, you may prefer fixed parameter values to sampled ones.
In that case, you can use :class:`~optuna.trial.FixedTrial`, which suggests fixed parameter values based on a given dictionary of parameters.
For instance, you can input arbitrary values of :math:`x` and :math:`y` to the objective function :math:`x + y` as follows:

.. code-block:: python

    def objective(trial):
        x = trial.suggest_float("x", -1.0, 1.0)
        y = trial.suggest_int("y", -5, 5)
        return x + y


    objective(FixedTrial({"x": 1.0, "y": -1}))  # 0.0
    objective(FixedTrial({"x": -1.0, "y": -4}))  # -5.0


Using :class:`~optuna.trial.FixedTrial`, you can write unit tests as follows:

.. code-block:: python

    # A test function of pytest
    def test_objective():
        assert 1.0 == objective(FixedTrial({"x": 1.0, "y": 0}))
        assert -1.0 == objective(FixedTrial({"x": 0.0, "y": -1}))
        assert 0.0 == objective(FixedTrial({"x": -1.0, "y": 1}))


.. _out-of-memory-gc-collect:

How do I avoid running out of memory (OOM) when optimizing studies?
-------------------------------------------------------------------

If the memory footprint increases as you run more trials, try to periodically run the garbage collector.
Specify ``gc_after_trial`` to :obj:`True` when calling :func:`~optuna.study.Study.optimize` or call :func:`gc.collect` inside a callback.

.. code-block:: python

    def objective(trial):
        x = trial.suggest_float("x", -1.0, 1.0)
        y = trial.suggest_int("y", -5, 5)
        return x + y


    study = optuna.create_study()
    study.optimize(objective, n_trials=10, gc_after_trial=True)

    # `gc_after_trial=True` is more or less identical to the following.
    study.optimize(objective, n_trials=10, callbacks=[lambda study, trial: gc.collect()])

There is a performance trade-off for running the garbage collector, which could be non-negligible depending on how fast your objective function otherwise is. Therefore, ``gc_after_trial`` is :obj:`False` by default.
Note that the above examples are similar to running the garbage collector inside the objective function, except for the fact that :func:`gc.collect` is called even when errors, including :class:`~optuna.exceptions.TrialPruned` are raised.

.. note::

    :class:`~optuna.integration.ChainerMNStudy` does currently not provide ``gc_after_trial`` nor callbacks for :func:`~optuna.integration.ChainerMNStudy.optimize`.
    When using this class, you will have to call the garbage collector inside the objective function.

How can I output a log only when the best value is updated?
-----------------------------------------------------------

Here's how to replace the logging feature of optuna with your own logging callback function.
The implemented callback can be passed to :func:`~optuna.study.Study.optimize`.
Here's an example:

.. code-block:: python

    import optuna


    # Turn off optuna log notes.
    optuna.logging.set_verbosity(optuna.logging.WARN)


    def objective(trial):
        x = trial.suggest_float("x", 0, 1)
        return x ** 2


    def logging_callback(study, frozen_trial):
        previous_best_value = study.user_attrs.get("previous_best_value", None)
        if previous_best_value != study.best_value:
            study.set_user_attr("previous_best_value", study.best_value)
            print(
                "Trial {} finished with best value: {} and parameters: {}. ".format(
                frozen_trial.number,
                frozen_trial.value,
                frozen_trial.params,
                )
            )


    study = optuna.create_study()
    study.optimize(objective, n_trials=100, callbacks=[logging_callback])

Note that this callback may show incorrect values when you try to optimize an objective function with ``n_jobs!=1``
(or other forms of distributed optimization) due to its reads and writes to storage that are prone to race conditions.

How do I suggest variables which represent the proportion, that is, are in accordance with Dirichlet distribution?
------------------------------------------------------------------------------------------------------------------

When you want to suggest :math:`n` variables which represent the proportion, that is, :math:`p[0], p[1], ..., p[n-1]` which satisfy :math:`0 \le p[k] \le 1` for any :math:`k` and :math:`p[0] + p[1] + ... + p[n-1] = 1`, try the below.
For example, these variables can be used as weights when interpolating the loss functions.
These variables are in accordance with the flat `Dirichlet distribution <https://en.wikipedia.org/wiki/Dirichlet_distribution>`_.

.. code-block:: python

    import numpy as np
    import matplotlib.pyplot as plt
    import optuna


    def objective(trial):
        n = 5
        x = []
        for i in range(n):
            x.append(- np.log(trial.suggest_float(f"x_{i}", 0, 1)))

        p = []
        for i in range(n):
            p.append(x[i] / sum(x))

        for i in range(n):
            trial.set_user_attr(f"p_{i}", p[i])

        return 0

    study = optuna.create_study(sampler=optuna.samplers.RandomSampler())
    study.optimize(objective, n_trials=1000)

    n = 5
    p = []
    for i in range(n):
        p.append([trial.user_attrs[f"p_{i}"] for trial in study.trials])
    axes = plt.subplots(n, n, figsize=(20, 20))[1]

    for i in range(n):
        for j in range(n):
            axes[j][i].scatter(p[i], p[j], marker=".")
            axes[j][i].set_xlim(0, 1)
            axes[j][i].set_ylim(0, 1)
            axes[j][i].set_xlabel(f"p_{i}")
            axes[j][i].set_ylabel(f"p_{j}")

    plt.savefig("sampled_ps.png")

This method is justified in the following way:
First, if we apply the transformation :math:`x = - \log (u)` to the variable :math:`u` sampled from the uniform distribution :math:`Uni(0, 1)` in the interval :math:`[0, 1]`, the variable :math:`x` will follow the exponential distribution :math:`Exp(1)` with scale parameter :math:`1`.
Furthermore, for :math:`n` variables :math:`x[0], ..., x[n-1]` that follow the exponential distribution of scale parameter :math:`1` independently, normalizing them with :math:`p[i] = x[i] / \sum_i x[i]`, the vector :math:`p` follows the Dirichlet distribution :math:`Dir(\alpha)` of scale parameter :math:`\alpha = (1, ..., 1)`.
You can verify the transformation by calculating the elements of the Jacobian.

How can I optimize a model with some constraints?
-------------------------------------------------

When you want to optimize a model with constraints, you can use the following classes, :class:`~optuna.samplers.NSGAIISampler` or :class:`~optuna.integration.BoTorchSampler`.
The following example is a benchmark of Binh and Korn function, a multi-objective optimization, with constraints using :class:`~optuna.samplers.NSGAIISampler`. This one has two constraints :math:`c_0 = (x-5)^2 + y^2 - 25 \le 0` and :math:`c_1 = -(x - 8)^2 - (y + 3)^2 + 7.7 \le 0` and finds the optimal solution satisfying these constraints.


.. code-block:: python

    import optuna


    def objective(trial):
        # Binh and Korn function with constraints.
        x = trial.suggest_float("x", -15, 30)
        y = trial.suggest_float("y", -15, 30)

        # Constraints which are considered feasible if less than or equal to zero.
        # The feasible region is basically the intersection of a circle centered at (x=5, y=0)
        # and the complement to a circle centered at (x=8, y=-3).
        c0 = (x - 5) ** 2 + y ** 2 - 25
        c1 = -((x - 8) ** 2) - (y + 3) ** 2 + 7.7

        # Store the constraints as user attributes so that they can be restored after optimization.
        trial.set_user_attr("constraint", (c0, c1))

        v0 = 4 * x ** 2 + 4 * y ** 2
        v1 = (x - 5) ** 2 + (y - 5) ** 2

        return v0, v1


    def constraints(trial):
        return trial.user_attrs["constraint"]


    sampler = optuna.samplers.NSGAIISampler(constraints_func=constraints)
    study = optuna.create_study(
        directions=["minimize", "minimize"],
        sampler=sampler,
    )
    study.optimize(objective, n_trials=32, timeout=600)

    print("Number of finished trials: ", len(study.trials))

    print("Pareto front:")

    trials = sorted(study.best_trials, key=lambda t: t.values)

    for trial in trials:
        print("  Trial#{}".format(trial.number))
        print(
            "    Values: Values={}, Constraint={}".format(
                trial.values, trial.user_attrs["constraint"][0]
            )
        )
        print("    Params: {}".format(trial.params))

If you are interested in the exmaple for :class:`~optuna.integration.BoTorchSampler`, please refer to `this sample code <https://github.com/optuna/optuna-examples/blob/main/multi_objective/botorch_simple.py>`_.


There are two kinds of constrained optimizations, one with soft constraints and the other with hard constraints.
Soft constraints do not have to be satisfied, but an objective function is penalized if they are unsatisfied. On the other hand, hard constraints must be satisfied.

Optuna is adopting the soft one and **DOES NOT** support the hard one. In other words, Optuna **DOES NOT** have built-in samplers for the hard constraints.

<<<<<<< HEAD
How can I parallelize optimization?
-----------------------------------

The variations of parallelization are in the following three cases.

1. Multi-threading parallelization with single node
2. Multi-processing parallelization with single node
3. Multi-processing parallelization with multiple nodes

1. Multi-threading parallelization with a single node
^^^^^^^^^^^^^^^^^^^^^^^^^^^^^^^^^^^^^^^^^^^^^^^^^^^^^

Parallelization can be achieved by setting the argument ``n_jobs`` in :func:`optuna.study.Study.optimize`.
However, the python code will not be faster due to GIL because :func:`optuna.study.Study.optimize` with ``n_jobs!=1`` uses multi-threading. 

While optimizing, it will be faster in limited situations, such as waiting for other server requests or C/C++ processing with numpy, etc., but it will not be faster in other cases.

For more information about 1., see APIReference_.

.. _APIReference: https://optuna.readthedocs.io/en/stable/reference/index.html

2. Multi-processing parallelization with single node
^^^^^^^^^^^^^^^^^^^^^^^^^^^^^^^^^^^^^^^^^^^^^^^^^^^^

This can be achieved by using file-based RDBs (such as SQLite) and client/server RDBs (such as PostgreSQL and MySQL).
However, if you are in the environment where you can not install an RDB, you can not run multi-processing parallelization with single node. When you really want to do it, please request it as a GitHub issue. If we receive a lot of requests, we may provide a solution for it.

For more information about 2., see TutorialEasyParallelization_.

.. _TutorialEasyParallelization: https://optuna.readthedocs.io/en/stable/tutorial/10_key_features/004_distributed.html

3. Multi-processing parallelization with multiple nodes
^^^^^^^^^^^^^^^^^^^^^^^^^^^^^^^^^^^^^^^^^^^^^^^^^^^^^^^

This can be achieved by using client/server RDBs (such as PostgreSQL and MySQL).
However, if you are in the environment where you can not install a client/server RDB, you can not run multi-processing parallelization with multiple nodes.

For more information about 3., see TutorialEasyParallelization_.
=======

Can I monitor trials and make them failed automatically when they are killed unexpectedly?
------------------------------------------------------------------------------------------

.. note::

  Heartbeat mechanism is experimental. API would change in the future.

A process running a trial could be killed unexpectedly, typically by a job scheduler in a cluster environment.
If trials are killed unexpectedly, they will be left on the storage with their states `RUNNING` until we remove them or update their state manually.
For such a case, Optuna supports monitoring trials using `heartbeat <https://en.wikipedia.org/wiki/Heartbeat_(computing)>`_ mechanism.
Using heartbeat, if a process running a trial is killed unexpectedly,
Optuna will automatically change the state of the trial that was running on that process to :obj:`~optuna.trial.TrialState.FAIL`
from :obj:`~optuna.trial.TrialState.RUNNING`.

.. code-block:: python

    import optuna

    def objective(trial):
        (Very time-consuming computation)

    # Recording heartbeats every 60 seconds.
    # Other processes' trials where more than 120 seconds have passed
    # since the last heartbeat was recorded will be automatically failed.
    storage = optuna.storages.RDBStorage(url="sqlite:///:memory:", heartbeat_interval=60, grace_period=120)
    study = optuna.create_study(storage=storage)
    study.optimize(objective, n_trials=100)

You can also execute a callback function to process the failed trial.
Optuna provides a callback to retry failed trials as :class:`~optuna.storages.RetryFailedTrialCallback`.
Note that a callback is invoked at a beginning of each trial, which means :class:`~optuna.storages.RetryFailedTrialCallback`
will retry failed trials when a new trial starts to evaluate.

.. code-block:: python

    import optuna
    from optuna.storages import RetryFailedTrialCallback

    storage = optuna.storages.RDBStorage(
        url="sqlite:///:memory:",
        heartbeat_interval=60,
        grace_period=120,
        failed_trial_callback=RetryFailedTrialCallback(max_retry=3),
    )

    study = optuna.create_study(storage=storage)
>>>>>>> bc6c0dfc
<|MERGE_RESOLUTION|>--- conflicted
+++ resolved
@@ -495,7 +495,6 @@
 
 Optuna is adopting the soft one and **DOES NOT** support the hard one. In other words, Optuna **DOES NOT** have built-in samplers for the hard constraints.
 
-<<<<<<< HEAD
 How can I parallelize optimization?
 -----------------------------------
 
@@ -534,7 +533,6 @@
 However, if you are in the environment where you can not install a client/server RDB, you can not run multi-processing parallelization with multiple nodes.
 
 For more information about 3., see TutorialEasyParallelization_.
-=======
 
 Can I monitor trials and make them failed automatically when they are killed unexpectedly?
 ------------------------------------------------------------------------------------------
@@ -581,5 +579,4 @@
         failed_trial_callback=RetryFailedTrialCallback(max_retry=3),
     )
 
-    study = optuna.create_study(storage=storage)
->>>>>>> bc6c0dfc
+    study = optuna.create_study(storage=storage)