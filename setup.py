import os
import sys
from typing import Dict
from typing import List
from typing import Optional

import pkg_resources
from setuptools import find_packages
from setuptools import setup


def get_version() -> str:

    version_filepath = os.path.join(os.path.dirname(__file__), "optuna", "version.py")
    with open(version_filepath) as f:
        for line in f:
            if line.startswith("__version__"):
                return line.strip().split()[-1][1:-1]
    assert False


def get_long_description() -> str:

    readme_filepath = os.path.join(os.path.dirname(__file__), "README.md")
    with open(readme_filepath) as f:
        return f.read()


def get_install_requires() -> List[str]:

    requirements = [
        "alembic",
        "cliff",
        "cmaes>=0.8.2",
        "colorlog",
        "numpy",
        "packaging>=20.0",
        # TODO(kstoneriv3): remove this after deprecation of Python 3.6
        "scipy!=1.4.0" if sys.version[:3] == "3.6" else "scipy>=1.7.0",
        "sqlalchemy>=1.1.0",
        "tqdm",
        "typing_extensions",
        "PyYAML",  # Only used in `optuna/cli.py`.
    ]
    return requirements


def get_extras_require() -> Dict[str, List[str]]:

    requirements = {
        "benchmark": [
            "asv>=0.5.0",
            "botorch",
<<<<<<< HEAD
            "cma",
            "scikit-optimize",
=======
            "virtualenv",
>>>>>>> f9e3eb1d
        ],
        "checking": [
            "black",
            "blackdoc",
            "hacking",
            "isort",
            "mypy",
            "types-PyYAML",
            "types-redis",
            "types-setuptools",
        ],
        "document": [
            "cma",
            "lightgbm",
            "matplotlib",
            "mlflow",
            "pandas",
            "pillow",
            "plotly>=4.0.0",  # optuna/visualization.
            "scikit-learn",
            "scikit-optimize",
            "sphinx",
            "sphinx-copybutton",
            "sphinx-gallery",
            "sphinx-plotly-directive",
            "sphinx_rtd_theme",
            "thop",
            "torch==1.11.0 ; python_version>'3.6'",
            "torchaudio==0.11.0 ; python_version>'3.6'",
            "torchvision==0.12.0 ; python_version>'3.6'",
        ],
        "integration": [
            "allennlp>=2.2.0 ; python_version>'3.6'",
            "botorch>=0.4.0 ; python_version>'3.6'",
            "catalyst>=21.3 ; python_version>'3.6'",
            "catboost>=0.26",
            "chainer>=5.0.0",
            "cma",
            "fastai ; python_version>'3.6'",
            "lightgbm",
            "mlflow",
            "mpi4py",
            "mxnet",
            "pandas",
            "pytorch-ignite ; python_version>'3.6'",
            "pytorch-lightning>=1.5.0 ; python_version>'3.6'",
            "scikit-learn>=0.24.2",
            "scikit-optimize",
            "shap",
            "skorch ; python_version>'3.6'",
            "tensorflow ; python_version>'3.6'",
            "tensorflow-datasets",
            "torch==1.11.0 ; python_version>'3.6'",
            "torchaudio==0.11.0 ; python_version>'3.6'",
            "torchvision==0.12.0 ; python_version>'3.6'",
            "wandb",
            "xgboost",
        ],
        "optional": [
            "matplotlib",  # optuna/visualization/matplotlib
            "pandas",  # optuna/study.py
            "plotly>=4.0.0",  # optuna/visualization.
            "redis",  # optuna/storages/redis.py.
            "scikit-learn>=0.24.2",
            # optuna/visualization/param_importances.py.
        ],
        "test": [
            "codecov",
            "fakeredis<=1.7.1; python_version<'3.8'",
            "fakeredis ; python_version>='3.8'",
            "pytest",
            "pytest-cov",
        ],
    }

    return requirements


def find_any_distribution(pkgs: List[str]) -> Optional[pkg_resources.Distribution]:

    for pkg in pkgs:
        try:
            return pkg_resources.get_distribution(pkg)
        except pkg_resources.DistributionNotFound:
            pass
    return None


setup(
    name="optuna",
    version=get_version(),
    description="A hyperparameter optimization framework",
    long_description=get_long_description(),
    long_description_content_type="text/markdown",
    author="Takuya Akiba",
    author_email="akiba@preferred.jp",
    url="https://optuna.org/",
    project_urls={
        "Source": "https://github.com/optuna/optuna",
        "Documentation": "https://optuna.readthedocs.io",
        "Bug Tracker": "https://github.com/optuna/optuna/issues",
    },
    packages=find_packages(exclude=("tests", "tests.*", "benchmarks")),
    package_data={
        "optuna": [
            "storages/_rdb/alembic.ini",
            "storages/_rdb/alembic/*.*",
            "storages/_rdb/alembic/versions/*.*",
            "py.typed",
        ]
    },
    python_requires=">=3.6",
    install_requires=get_install_requires(),
    extras_require=get_extras_require(),
    entry_points={
        "console_scripts": ["optuna = optuna.cli:main"],
        "optuna.command": [
            "create-study = optuna.cli:_CreateStudy",
            "delete-study = optuna.cli:_DeleteStudy",
            "study set-user-attr = optuna.cli:_StudySetUserAttribute",
            "studies = optuna.cli:_Studies",
            "trials = optuna.cli:_Trials",
            "best-trial = optuna.cli:_BestTrial",
            "best-trials = optuna.cli:_BestTrials",
            "study optimize = optuna.cli:_StudyOptimize",
            "storage upgrade = optuna.cli:_StorageUpgrade",
            "ask = optuna.cli:_Ask",
            "tell = optuna.cli:_Tell",
        ],
    },
    classifiers=[
        "Development Status :: 5 - Production/Stable",
        "Intended Audience :: Science/Research",
        "Intended Audience :: Developers",
        "License :: OSI Approved :: MIT License",
        "Programming Language :: Python :: 3",
        "Programming Language :: Python :: 3.6",
        "Programming Language :: Python :: 3.7",
        "Programming Language :: Python :: 3.8",
        "Programming Language :: Python :: 3.9",
        "Programming Language :: Python :: 3.10",
        "Programming Language :: Python :: 3 :: Only",
        "Topic :: Scientific/Engineering",
        "Topic :: Scientific/Engineering :: Mathematics",
        "Topic :: Scientific/Engineering :: Artificial Intelligence",
        "Topic :: Software Development",
        "Topic :: Software Development :: Libraries",
        "Topic :: Software Development :: Libraries :: Python Modules",
    ],
)<|MERGE_RESOLUTION|>--- conflicted
+++ resolved
@@ -51,12 +51,9 @@
         "benchmark": [
             "asv>=0.5.0",
             "botorch",
-<<<<<<< HEAD
             "cma",
             "scikit-optimize",
-=======
             "virtualenv",
->>>>>>> f9e3eb1d
         ],
         "checking": [
             "black",
