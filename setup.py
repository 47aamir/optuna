import os
import sys
from typing import Dict
from typing import List
from typing import Optional

import pkg_resources
from setuptools import find_packages
from setuptools import setup


def get_version() -> str:

    version_filepath = os.path.join(os.path.dirname(__file__), "optuna", "version.py")
    with open(version_filepath) as f:
        for line in f:
            if line.startswith("__version__"):
                return line.strip().split()[-1][1:-1]
    assert False


def get_long_description() -> str:

    readme_filepath = os.path.join(os.path.dirname(__file__), "README.md")
    with open(readme_filepath) as f:
        return f.read()


def get_install_requires() -> List[str]:

    requirements = [
        "alembic",
        "cliff",
        "cmaes>=0.6.0",
        "colorlog",
        "joblib",
        "numpy",
        "packaging>=20.0",
        "scipy!=1.4.0",
        "sqlalchemy>=1.1.0",
        "tqdm",
    ]
    # NOTE (crcrpar): Some of the above libraries require Cython to be installed.
    # I hope they will obviate it in the future releases.
    if sys.version_info[:2] > (3, 8):
        requirements.append("Cython")
    return requirements


def get_tests_require() -> List[str]:

    return get_extras_require()["testing"]


def get_extras_require() -> Dict[str, List[str]]:

    requirements = {
        "checking": ["black", "hacking", "isort", "mypy==0.782", "blackdoc"],
        "codecov": ["codecov", "pytest-cov"],
        "doctest": [
            "cma",
            "matplotlib>=3.0.0",
            "pandas",
            "plotly>=4.0.0",
            "scikit-learn>=0.19.0,<0.23.0",
            "scikit-optimize",
            "mlflow",
        ],
        "document": [
            # TODO(hvy): Unpin `sphinx` version after:
            # https://github.com/sphinx-doc/sphinx/issues/8105.
            "sphinx==3.0.4",
            # As reported in: https://github.com/readthedocs/sphinx_rtd_theme/issues/949,
            # `sphinx_rtd_theme` 0.5.0 is still not compatible with `sphinx` >= 3.0.
            "sphinx_rtd_theme<0.5.0",
            "sphinx-gallery",
            "sphinx-plotly-directive",
            "pillow",
            "matplotlib",
            "scikit-learn",
            "plotly>=4.0.0",  # optuna/visualization.
            "pandas",
            # Read the Docs does not allow pip install with the -f, --find-links option. Therefore
            # `torch` and `torchvision` in `document` are not pinned to the CPU only version since
            # that would require this option. This increases the build time of the documentation.
            # See https://github.com/optuna/optuna/pull/2065 for details.
            "torch",
            "torchvision",
        ],
        "example": [
            "catboost",
            "chainer",
            "lightgbm",
            "mlflow",
            "mpi4py",
            "mxnet",
            "nbval",
            "scikit-image",
            "scikit-learn>=0.19.0,<0.23.0",  # optuna/visualization/param_importances.py.
            "xgboost<1.3",
            "keras",
            "tensorflow>=2.0.0",
            "tensorflow-datasets",
            "pytorch-ignite",
            "pytorch-lightning>=1.0.2",
            "thop",
            "skorch",
            "stable-baselines3>=0.7.0",
            "catalyst",
        ]
        + (
            ["torch==1.7.0", "torchvision==0.8.1", "torchaudio==0.7.0"]
            if sys.platform == "darwin"
            else ["torch==1.7.0+cpu", "torchvision==0.8.1+cpu", "torchaudio==0.7.0"]
        )
        + (
            [
                "allennlp==1.2.0",
                "fastai",
                "dask[dataframe]",
                "dask-ml",
            ]
            if sys.version_info[:2] < (3, 8)
            else ["fastai"]
        ),
        "experimental": ["redis"],
        "testing": [
            # TODO(toshihikoyanase): Remove the version constraint after resolving the issue
            # https://github.com/optuna/optuna/issues/1000.
            "bokeh<2.0.0",
            "chainer>=5.0.0",
            "cma",
            "fakeredis",
            "lightgbm",
            "matplotlib>=3.0.0",
            "mlflow",
            "mpi4py",
            "mxnet",
            "pandas",
            "plotly>=4.0.0",
            "pytest",
            "scikit-learn>=0.19.0,<0.23.0",
            "scikit-optimize",
            "xgboost<1.3",
            "keras",
            "tensorflow",
            "tensorflow-datasets",
            "pytorch-ignite",
            "pytorch-lightning>=1.0.2",
            "skorch",
            "catalyst",
        ]
        + (
            ["torch==1.7.0", "torchvision==0.8.1", "torchaudio==0.7.0"]
            if sys.platform == "darwin"
            else ["torch==1.7.0+cpu", "torchvision==0.8.1+cpu", "torchaudio==0.7.0"]
        )
<<<<<<< HEAD
        + (["allennlp==1.2.0", "fastai<2"] if sys.version_info[:2] < (3, 8) else [])
        + (["botorch"] if sys.version_info[:2] >= (3, 7) else []),
=======
        + (["allennlp==1.2.0", "fastai"] if sys.version_info[:2] < (3, 8) else ["fastai"]),
>>>>>>> 8b06413f
        "tests": ["fakeredis", "pytest"],
        "optional": [
            "bokeh<2.0.0",  # optuna/cli.py, optuna/dashboard.py.
            "matplotlib>=3.0.0",  # optuna/visualization/matplotlib
            "pandas",  # optuna/study.py
            "plotly>=4.0.0",  # optuna/visualization.
            "redis",  # optuna/storages/redis.py.
            "scikit-learn>=0.19.0,<0.23.0",  # optuna/visualization/param_importances.py.
        ],
        "integration": [
            # TODO(toshihikoyanase): Remove the version constraint after resolving the issue
            # https://github.com/optuna/optuna/issues/1000.
            "chainer>=5.0.0",
            "cma",
            "lightgbm",
            "mlflow",
            "mpi4py",
            "mxnet",
            "pandas",
            "scikit-learn>=0.19.0,<0.23.0",
            "scikit-optimize",
            "xgboost<1.3",
            "keras",
            "tensorflow",
            "tensorflow-datasets",
            "pytorch-ignite",
            "pytorch-lightning>=1.0.2",
            "skorch",
            "catalyst",
        ]
        + (
            ["torch==1.7.0", "torchvision==0.8.1", "torchaudio==0.7.0"]
            if sys.platform == "darwin"
            else ["torch==1.7.0+cpu", "torchvision==0.8.1+cpu", "torchaudio==0.7.0"]
        )
<<<<<<< HEAD
        + (["allennlp==1.2.0", "fastai<2"] if sys.version_info[:2] < (3, 8) else [])
        + (["botorch"] if sys.version_info[:2] >= (3, 7) else []),
=======
        + (["allennlp==1.2.0", "fastai"] if sys.version_info[:2] < (3, 8) else ["fastai"]),
>>>>>>> 8b06413f
    }

    return requirements


def find_any_distribution(pkgs: List[str]) -> Optional[pkg_resources.Distribution]:

    for pkg in pkgs:
        try:
            return pkg_resources.get_distribution(pkg)
        except pkg_resources.DistributionNotFound:
            pass
    return None


setup(
    name="optuna",
    version=get_version(),
    description="A hyperparameter optimization framework",
    long_description=get_long_description(),
    long_description_content_type="text/markdown",
    author="Takuya Akiba",
    author_email="akiba@preferred.jp",
    url="https://optuna.org/",
    packages=find_packages(exclude=("tests", "tests.*")),
    package_data={
        "optuna": [
            "storages/_rdb/alembic.ini",
            "storages/_rdb/alembic/*.*",
            "storages/_rdb/alembic/versions/*.*",
            "py.typed",
        ]
    },
    python_requires=">=3.6",
    install_requires=get_install_requires(),
    tests_require=get_tests_require(),
    extras_require=get_extras_require(),
    entry_points={
        "console_scripts": ["optuna = optuna.cli:main"],
        "optuna.command": [
            "create-study = optuna.cli:_CreateStudy",
            "delete-study = optuna.cli:_DeleteStudy",
            "study set-user-attr = optuna.cli:_StudySetUserAttribute",
            "studies = optuna.cli:_Studies",
            "dashboard = optuna.cli:_Dashboard",
            "study optimize = optuna.cli:_StudyOptimize",
            "storage upgrade = optuna.cli:_StorageUpgrade",
        ],
    },
    classifiers=[
        "Development Status :: 5 - Production/Stable",
        "Intended Audience :: Science/Research",
        "Intended Audience :: Developers",
        "License :: OSI Approved :: MIT License",
        "Programming Language :: Python :: 3",
        "Programming Language :: Python :: 3.6",
        "Programming Language :: Python :: 3.7",
        "Programming Language :: Python :: 3.8",
        "Programming Language :: Python :: 3.9",
        "Programming Language :: Python :: 3 :: Only",
        "Topic :: Scientific/Engineering",
        "Topic :: Scientific/Engineering :: Mathematics",
        "Topic :: Scientific/Engineering :: Artificial Intelligence",
        "Topic :: Software Development",
        "Topic :: Software Development :: Libraries",
        "Topic :: Software Development :: Libraries :: Python Modules",
    ],
)<|MERGE_RESOLUTION|>--- conflicted
+++ resolved
@@ -155,12 +155,8 @@
             if sys.platform == "darwin"
             else ["torch==1.7.0+cpu", "torchvision==0.8.1+cpu", "torchaudio==0.7.0"]
         )
-<<<<<<< HEAD
-        + (["allennlp==1.2.0", "fastai<2"] if sys.version_info[:2] < (3, 8) else [])
+        + (["allennlp==1.2.0", "fastai"] if sys.version_info[:2] < (3, 8) else ["fastai"])
         + (["botorch"] if sys.version_info[:2] >= (3, 7) else []),
-=======
-        + (["allennlp==1.2.0", "fastai"] if sys.version_info[:2] < (3, 8) else ["fastai"]),
->>>>>>> 8b06413f
         "tests": ["fakeredis", "pytest"],
         "optional": [
             "bokeh<2.0.0",  # optuna/cli.py, optuna/dashboard.py.
@@ -196,12 +192,8 @@
             if sys.platform == "darwin"
             else ["torch==1.7.0+cpu", "torchvision==0.8.1+cpu", "torchaudio==0.7.0"]
         )
-<<<<<<< HEAD
-        + (["allennlp==1.2.0", "fastai<2"] if sys.version_info[:2] < (3, 8) else [])
+        + (["allennlp==1.2.0", "fastai"] if sys.version_info[:2] < (3, 8) else ["fastai"])
         + (["botorch"] if sys.version_info[:2] >= (3, 7) else []),
-=======
-        + (["allennlp==1.2.0", "fastai"] if sys.version_info[:2] < (3, 8) else ["fastai"]),
->>>>>>> 8b06413f
     }
 
     return requirements
