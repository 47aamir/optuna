--- conflicted
+++ resolved
@@ -383,32 +383,6 @@
         assert actual_kwargs["population_size"] == inc_popsize * initial_popsize
 
 
-<<<<<<< HEAD
-@pytest.mark.filterwarnings("ignore::optuna.exceptions.ExperimentalWarning")
-def test_restore_optimizer_from_substrings() -> None:
-    sampler = optuna.samplers.CmaEsSampler()
-    optimizer = CMA(np.zeros(10), sigma=1.3)
-    optimizer_str = pickle.dumps(optimizer).hex()
-=======
-def test_restore_optimizer_keeps_backward_compatibility() -> None:
-    sampler = optuna.samplers.CmaEsSampler()
-    optimizer = CMA(np.zeros(2), sigma=1.3)
-    optimizer_str = pickle.dumps(optimizer).hex()
-
-    completed_trials = [
-        create_trial(state=TrialState.COMPLETE, value=0.1),
-        create_trial(
-            state=TrialState.COMPLETE,
-            value=0.1,
-            system_attrs={"cma:optimizer": optimizer_str, "cma:n_restarts": 1},
-        ),
-        create_trial(state=TrialState.COMPLETE, value=0.1),
-    ]
-    optimizer, n_restarts = sampler._restore_optimizer(completed_trials)
-    assert isinstance(optimizer, CMA)
-    assert n_restarts == 1
-
-
 @pytest.mark.parametrize("sampler_opts", [{}, {"use_separable_cma": True}, {"with_margin": True}])
 def test_restore_optimizer_from_substrings(sampler_opts: Dict[str, Any]) -> None:
     popsize = 8
@@ -416,7 +390,6 @@
     optimizer, n_restarts = sampler._restore_optimizer([])
     assert optimizer is None
     assert n_restarts == 0
->>>>>>> dcbb3167
 
     def objective(trial: optuna.Trial) -> float:
         x1 = trial.suggest_float("x1", -10, 10, step=1)
