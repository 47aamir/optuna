--- conflicted
+++ resolved
@@ -448,13 +448,8 @@
     for directions in itertools.product(
         [StudyDirection.MINIMIZE, StudyDirection.MAXIMIZE], repeat=n_dims
     ):
-<<<<<<< HEAD
-        trials: list[FrozenTrial] = []
-        population_per_rank = _fast_non_dominated_sort(trials, list(directions))
-=======
         trials: List[FrozenTrial] = []
         population_per_rank = _fast_non_dominated_sort(trials, list(directions), _dominates)
->>>>>>> 12072ced
         assert population_per_rank == []
 
 
