--- conflicted
+++ resolved
@@ -1,11 +1,7 @@
 from __future__ import annotations
 
 from collections import Counter
-<<<<<<< HEAD
 from collections.abc import Sequence
-=======
-from typing import Sequence
->>>>>>> 2cad5044
 from unittest.mock import MagicMock
 from unittest.mock import patch
 import warnings
@@ -212,15 +208,14 @@
         NSGAIIISampler(constraints_func=lambda _: [0])
 
 
-<<<<<<< HEAD
 def test_child_generation_strategy_experimental_warning() -> None:
     with pytest.warns(optuna.exceptions.ExperimentalWarning):
         NSGAIIISampler(child_generation_strategy=lambda study, search_space, parent_population: {})
-=======
+
+
 def test_after_trial_strategy_experimental_warning() -> None:
     with pytest.warns(optuna.exceptions.ExperimentalWarning):
         NSGAIIISampler(after_trial_strategy=lambda study, trial, state, value: None)
->>>>>>> 2cad5044
 
 
 def test_call_after_trial_of_random_sampler() -> None:
