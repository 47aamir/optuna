--- conflicted
+++ resolved
@@ -1,8 +1,5 @@
-<<<<<<< HEAD
+from io import BytesIO
 from typing import List
-=======
-from io import BytesIO
->>>>>>> 9ec5ca99
 from typing import Sequence
 
 import matplotlib.pyplot as plt
@@ -151,7 +148,7 @@
 
     figure = plot_edf(study, target=lambda t: t.values[objective])
     assert all(np.isfinite(figure.get_lines()[0].get_xdata()))
-<<<<<<< HEAD
+    plt.savefig(BytesIO())
 
 
 def test_inconsistent_number_of_trial_values() -> None:
@@ -166,7 +163,4 @@
         studies.append(study)
 
     figure = plot_edf(studies)
-    assert len(figure.get_lines()) == n_studies
-=======
-    plt.savefig(BytesIO())
->>>>>>> 9ec5ca99
+    assert len(figure.get_lines()) == n_studies