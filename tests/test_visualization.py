from optuna.distributions import UniformDistribution
from optuna.study import create_study
from optuna.trial import Trial  # NOQA
from optuna.visualization import _get_contour_plot
from optuna.visualization import _get_intermediate_plot
from optuna.visualization import _get_optimization_history_plot
from optuna.visualization import _get_parallel_coordinate_plot


def test_get_intermediate_plot():
    # type: () -> None

    # Test with no trial.
    study = create_study()
    figure = _get_intermediate_plot(study)
    assert len(figure.data) == 0

    def objective(trial, report_intermediate_values):
        # type: (Trial, bool) -> float

        if report_intermediate_values:
            trial.report(1.0, step=0)
            trial.report(2.0, step=1)
        return 0.0

    # Test with a trial with intermediate values.
    study = create_study()
    study.optimize(lambda t: objective(t, True), n_trials=1)
    figure = _get_intermediate_plot(study)
    assert len(figure.data) == 1
    assert figure.data[0].x == (0, 1)
    assert figure.data[0].y == (1.0, 2.0)

    # Test with trials, one of which contains no intermediate value.
    study = create_study()
    study.optimize(lambda t: objective(t, False), n_trials=1)
    figure = _get_intermediate_plot(study)
    assert len(figure.data) == 1
    assert len(figure.data[0].x) == 0
    assert len(figure.data[0].y) == 0

    # Ignore failed trials.
    def fail_objective(_):
        # type: (Trial) -> float

        raise ValueError

    study = create_study()
    study.optimize(fail_objective, n_trials=1)
    figure = _get_intermediate_plot(study)
    assert len(figure.data) == 0


def test_get_optimization_history_plot():
    # type: () -> None

    # Test with no trial.
    study = create_study()
    figure = _get_optimization_history_plot(study)
    assert len(figure.data) == 0

    def objective(trial):
        # type: (Trial) -> float

        if trial.number == 0:
            return 1.0
        elif trial.number == 1:
            return 2.0
        elif trial.number == 2:
            return 0.0
        return 0.0

    # Test with a trial.
    study = create_study()
    study.optimize(objective, n_trials=3)
    figure = _get_optimization_history_plot(study)
    assert len(figure.data) == 2
    assert figure.data[0].x == (0, 1, 2)
    assert figure.data[0].y == (1.0, 2.0, 0.0)
    assert figure.data[1].x == (0, 1, 2)
    assert figure.data[1].y == (1.0, 1.0, 0.0)

    # Ignore failed trials.
    def fail_objective(_):
        # type: (Trial) -> float

        raise ValueError

    study = create_study()
    study.optimize(fail_objective, n_trials=1)
    figure = _get_optimization_history_plot(study)
    assert len(figure.data) == 0


<<<<<<< HEAD
def test_get_contour_plot():
=======
def test_get_parallel_coordinate_plot():
>>>>>>> d28613ad
    # type: () -> None

    # Test with no trial.
    study = create_study()
<<<<<<< HEAD
    figure = _get_contour_plot(study)
=======
    figure = _get_parallel_coordinate_plot(study)
>>>>>>> d28613ad
    assert len(figure.data) == 0

    study._append_trial(
        value=0.0,
        params={
            'param_a': 1.0,
            'param_b': 2.0,
        },
        distributions={
            'param_a': UniformDistribution(0.0, 3.0),
            'param_b': UniformDistribution(0.0, 3.0),
        }
    )
    study._append_trial(
        value=2.0,
        params={
            'param_b': 0.0,
        },
        distributions={
            'param_b': UniformDistribution(0.0, 3.0),
        }
    )
    study._append_trial(
        value=1.0,
        params={
            'param_a': 2.5,
            'param_b': 1.0,
        },
        distributions={
            'param_a': UniformDistribution(0.0, 3.0),
            'param_b': UniformDistribution(0.0, 3.0),
        }
    )

<<<<<<< HEAD
    # Test with a trial
    figure = _get_contour_plot(study)
    assert figure.data[0]['x'] == (1.0, 2.5)
    assert figure.data[0]['y'] == (0.0, 1.0, 2.0)
    assert figure.data[1]['x'] == (1.0, 2.5)
    assert figure.data[1]['y'] == (2.0, 1.0)
    assert figure.layout['xaxis']['range'] == (1.0, 2.5)
    assert figure.layout['yaxis']['range'] == (0.0, 2.0)

    # Test with a trial to select parameter
    figure = _get_contour_plot(study, params=['param_a', 'param_b'])
    assert figure.data[0]['x'] == (1.0, 2.5)
    assert figure.data[0]['y'] == (0.0, 1.0, 2.0)
    assert figure.data[1]['x'] == (1.0, 2.5)
    assert figure.data[1]['y'] == (2.0, 1.0)
    assert figure.layout['xaxis']['range'] == (1.0, 2.5)
    assert figure.layout['yaxis']['range'] == (0.0, 2.0)
=======
    # Test with a trial.
    figure = _get_parallel_coordinate_plot(study)
    assert len(figure.data[0]['dimensions']) == 3
    assert figure.data[0]['dimensions'][0]['label'] == 'Objective Value'
    assert figure.data[0]['dimensions'][0]['range'] == (0.0, 2.0)
    assert figure.data[0]['dimensions'][0]['values'] == (0.0, 2.0, 1.0)
    assert figure.data[0]['dimensions'][1]['label'] == 'param_a'
    assert figure.data[0]['dimensions'][1]['range'] == (1.0, 2.5)
    assert figure.data[0]['dimensions'][1]['values'] == (1.0, 2.5)
    assert figure.data[0]['dimensions'][2]['label'] == 'param_b'
    assert figure.data[0]['dimensions'][2]['range'] == (0.0, 2.0)
    assert figure.data[0]['dimensions'][2]['values'] == (2.0, 0.0, 1.0)

    # Test with a trial to select parameter.
    figure = _get_parallel_coordinate_plot(study, params=['param_a'])
    assert len(figure.data[0]['dimensions']) == 2
    assert figure.data[0]['dimensions'][0]['label'] == 'Objective Value'
    assert figure.data[0]['dimensions'][0]['range'] == (0.0, 2.0)
    assert figure.data[0]['dimensions'][0]['values'] == (0.0, 2.0, 1.0)
    assert figure.data[0]['dimensions'][1]['label'] == 'param_a'
    assert figure.data[0]['dimensions'][1]['range'] == (1.0, 2.5)
    assert figure.data[0]['dimensions'][1]['values'] == (1.0, 2.5)
>>>>>>> d28613ad

    # Ignore failed trials.
    def fail_objective(_):
        # type: (Trial) -> float

        raise ValueError

    study = create_study()
    study.optimize(fail_objective, n_trials=1)
<<<<<<< HEAD
    figure = _get_contour_plot(study)
=======
    figure = _get_parallel_coordinate_plot(study)
>>>>>>> d28613ad
    assert len(figure.data) == 0<|MERGE_RESOLUTION|>--- conflicted
+++ resolved
@@ -92,20 +92,12 @@
     assert len(figure.data) == 0
 
 
-<<<<<<< HEAD
 def test_get_contour_plot():
-=======
-def test_get_parallel_coordinate_plot():
->>>>>>> d28613ad
-    # type: () -> None
-
-    # Test with no trial.
-    study = create_study()
-<<<<<<< HEAD
+    # type: () -> None
+
+    # Test with no trial.
+    study = create_study()
     figure = _get_contour_plot(study)
-=======
-    figure = _get_parallel_coordinate_plot(study)
->>>>>>> d28613ad
     assert len(figure.data) == 0
 
     study._append_trial(
@@ -140,7 +132,6 @@
         }
     )
 
-<<<<<<< HEAD
     # Test with a trial
     figure = _get_contour_plot(study)
     assert figure.data[0]['x'] == (1.0, 2.5)
@@ -158,7 +149,59 @@
     assert figure.data[1]['y'] == (2.0, 1.0)
     assert figure.layout['xaxis']['range'] == (1.0, 2.5)
     assert figure.layout['yaxis']['range'] == (0.0, 2.0)
-=======
+
+    # Ignore failed trials.
+    def fail_objective(_):
+        # type: (Trial) -> float
+
+        raise ValueError
+
+    study = create_study()
+    study.optimize(fail_objective, n_trials=1)
+    figure = _get_contour_plot(study)
+    assert len(figure.data) == 0
+
+
+def test_get_parallel_coordinate_plot():
+    # type: () -> None
+
+    # Test with no trial.
+    study = create_study()
+    figure = _get_parallel_coordinate_plot(study)
+    assert len(figure.data) == 0
+
+    study._append_trial(
+        value=0.0,
+        params={
+            'param_a': 1.0,
+            'param_b': 2.0,
+        },
+        distributions={
+            'param_a': UniformDistribution(0.0, 3.0),
+            'param_b': UniformDistribution(0.0, 3.0),
+        }
+    )
+    study._append_trial(
+        value=2.0,
+        params={
+            'param_b': 0.0,
+        },
+        distributions={
+            'param_b': UniformDistribution(0.0, 3.0),
+        }
+    )
+    study._append_trial(
+        value=1.0,
+        params={
+            'param_a': 2.5,
+            'param_b': 1.0,
+        },
+        distributions={
+            'param_a': UniformDistribution(0.0, 3.0),
+            'param_b': UniformDistribution(0.0, 3.0),
+        }
+    )
+
     # Test with a trial.
     figure = _get_parallel_coordinate_plot(study)
     assert len(figure.data[0]['dimensions']) == 3
@@ -181,19 +224,14 @@
     assert figure.data[0]['dimensions'][1]['label'] == 'param_a'
     assert figure.data[0]['dimensions'][1]['range'] == (1.0, 2.5)
     assert figure.data[0]['dimensions'][1]['values'] == (1.0, 2.5)
->>>>>>> d28613ad
-
-    # Ignore failed trials.
-    def fail_objective(_):
-        # type: (Trial) -> float
-
-        raise ValueError
-
-    study = create_study()
-    study.optimize(fail_objective, n_trials=1)
-<<<<<<< HEAD
-    figure = _get_contour_plot(study)
-=======
+
+    # Ignore failed trials.
+    def fail_objective(_):
+        # type: (Trial) -> float
+
+        raise ValueError
+
+    study = create_study()
+    study.optimize(fail_objective, n_trials=1)
     figure = _get_parallel_coordinate_plot(study)
->>>>>>> d28613ad
     assert len(figure.data) == 0