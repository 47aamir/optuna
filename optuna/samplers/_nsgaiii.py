--- conflicted
+++ resolved
@@ -88,13 +88,10 @@
         constraints_func: Callable[[FrozenTrial], Sequence[float]] | None = None,
         reference_points: np.ndarray | None = None,
         dividing_parameter: int = 3,
-<<<<<<< HEAD
         child_generation_strategy: Callable[
             [Study, dict[str, BaseDistribution], list[FrozenTrial]], dict[str, Any]
         ]
         | None = None,
-=======
->>>>>>> 2cad5044
         after_trial_strategy: Callable[
             [Study, FrozenTrial, TrialState, Sequence[float] | None], None
         ]
@@ -105,15 +102,6 @@
         if population_size < 2:
             raise ValueError("`population_size` must be greater than or equal to 2.")
 
-<<<<<<< HEAD
-        if constraints_func is not None:
-            warnings.warn(
-                "The constraints_func option is an experimental feature."
-                " The interface can change in the future.",
-                ExperimentalWarning,
-            )
-
-=======
         if not (mutation_prob is None or 0.0 <= mutation_prob <= 1.0):
             raise ValueError(
                 "`mutation_prob` must be None or a float value within the range [0.0, 1.0]."
@@ -125,7 +113,6 @@
         if not (0.0 <= swapping_prob <= 1.0):
             raise ValueError("`swapping_prob` must be a float value within the range [0.0, 1.0].")
 
->>>>>>> 2cad5044
         if crossover is None:
             crossover = UniformCrossover(swapping_prob)
 
