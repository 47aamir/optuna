--- conflicted
+++ resolved
@@ -390,30 +390,8 @@
         values: Optional[Sequence[float]],
     ) -> None:
         assert state in [TrialState.COMPLETE, TrialState.FAIL, TrialState.PRUNED]
-<<<<<<< HEAD
-        if state == TrialState.COMPLETE and self._constraints_func is not None:
-            constraints = None
-            try:
-                con = self._constraints_func(trial)
-                if np.any(np.isnan(con)):
-                    raise ValueError("Constraint values cannot be NaN.")
-                if not isinstance(con, (tuple, list)):
-                    warnings.warn(
-                        f"Constraints should be a sequence of floats but got {type(con).__name__}."
-                    )
-                constraints = tuple(con)
-            finally:
-                assert constraints is None or isinstance(constraints, tuple)
-
-                study._storage.set_trial_system_attr(
-                    trial._trial_id,
-                    _CONSTRAINTS_KEY,
-                    constraints,
-                )
-=======
         if self._constraints_func is not None:
             _process_constraints_after_trial(self._constraints_func, study, trial, state)
->>>>>>> 8e39c43f
         self._random_sampler.after_trial(study, trial, state, values)
 
 
