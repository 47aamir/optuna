--- conflicted
+++ resolved
@@ -15,11 +15,6 @@
 from typing import Optional
 from typing import Sequence
 from typing import Set
-<<<<<<< HEAD
-from typing import Tuple
-from typing import Union
-=======
->>>>>>> 7da69a18
 import uuid
 
 import alembic.command
