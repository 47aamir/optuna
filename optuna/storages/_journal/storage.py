import copy
import datetime
import enum
import threading
from typing import Any
from typing import Container
from typing import Dict
from typing import List
from typing import Optional
from typing import Sequence
import uuid

import optuna
from optuna._experimental import experimental_class
from optuna.distributions import BaseDistribution
from optuna.distributions import check_distribution_compatibility
from optuna.distributions import distribution_to_json
from optuna.distributions import json_to_distribution
from optuna.exceptions import DuplicatedStudyError
from optuna.storages import BaseStorage
from optuna.storages._base import DEFAULT_STUDY_NAME_PREFIX
from optuna.storages._journal.base import BaseJournalLogStorage
from optuna.study._frozen import FrozenStudy
from optuna.study._study_direction import StudyDirection
from optuna.trial import FrozenTrial
from optuna.trial import TrialState


_logger = optuna.logging.get_logger(__name__)

NOT_FOUND_MSG = "Record does not exist."


class JournalOperation(enum.IntEnum):
    CREATE_STUDY = 0
    DELETE_STUDY = 1
    SET_STUDY_USER_ATTR = 2
    SET_STUDY_SYSTEM_ATTR = 3
    SET_STUDY_DIRECTIONS = 4
    CREATE_TRIAL = 5
    SET_TRIAL_PARAM = 6
    SET_TRIAL_STATE_VALUES = 7
    SET_TRIAL_INTERMEDIATE_VALUE = 8
    SET_TRIAL_USER_ATTR = 9
    SET_TRIAL_SYSTEM_ATTR = 10


def datetime_from_isoformat(datetime_str: str) -> datetime.datetime:
    # TODO(wattlebirdaz): Use datetime.fromisoformat after dropped Python 3.6 support.
    return datetime.datetime.strptime(datetime_str, "%Y-%m-%dT%H:%M:%S.%f")


@experimental_class("3.1.0")
class JournalStorage(BaseStorage):
    """Storage class for Journal storage backend.

    Note that library users can instantiate this class, but the attributes
    provided by this class are not supposed to be directly accessed by them.

    Journal storage writes a record of every operation to the database as it is executed and
    at the same time, keeps a latest snapshot of the database in-memory. If the database crashes
    for any reason, the storage can re-establish the contents in memory by replaying the
    operations stored from the beginning.

    Journal storage has several benefits over the conventional value logging storages.
    1. The number of IOs can be reduced because of larger granularity of logs.
    2. Journal storage has simpler backend API than value logging storage.
    3. Journal storage keeps a snapshot in-memory so no need to add more cache.

    Example:

        .. code::

            storage = JournalStorage(JournalFileStorage("./log_file"))

            study = optuna.create_study(storage=storage)

    """

    def __init__(self, log_storage: BaseJournalLogStorage) -> None:
        self._pid = str(uuid.uuid4())
        self._log_number_read: int = 0
        self._backend = log_storage
        self._thread_lock = threading.Lock()
        self._state = JournalStorageState(self._pid)

    def _write_log(self, op_code: int, extra_fields: Dict[str, Any]) -> None:
        self._backend.append_logs([{"op_code": op_code, "pid": self._pid, **extra_fields}])

    def _sync_with_backend(self) -> None:
        logs = self._backend.read_logs(self._state.log_number_read)
        self._state.apply_logs(logs)

    def create_new_study(self, study_name: Optional[str] = None) -> int:
        with self._thread_lock:
            if study_name is None:
                study_name = DEFAULT_STUDY_NAME_PREFIX + str(uuid.uuid4())
            self._write_log(JournalOperation.CREATE_STUDY, {"study_name": study_name})
            self._sync_with_backend()

            for frozen_study in self._state.get_all_studies():
                if frozen_study.study_name == study_name:
                    return frozen_study._study_id
            assert False, "Should not reach."

    def delete_study(self, study_id: int) -> None:
        with self._thread_lock:
            self._write_log(JournalOperation.DELETE_STUDY, {"study_id": study_id})
            self._sync_with_backend()

    def set_study_user_attr(self, study_id: int, key: str, value: Any) -> None:
        log: Dict[str, Any] = {"study_id": study_id, "user_attr": {key: value}}
        with self._thread_lock:
            self._write_log(JournalOperation.SET_STUDY_USER_ATTR, log)
            self._sync_with_backend()

    def set_study_system_attr(self, study_id: int, key: str, value: Any) -> None:
        log: Dict[str, Any] = {"study_id": study_id, "system_attr": {key: value}}
        with self._thread_lock:
            self._write_log(JournalOperation.SET_STUDY_SYSTEM_ATTR, log)
            self._sync_with_backend()

    def set_study_directions(self, study_id: int, directions: Sequence[StudyDirection]) -> None:
        log: Dict[str, Any] = {"study_id": study_id, "directions": directions}
        with self._thread_lock:
            self._write_log(JournalOperation.SET_STUDY_DIRECTIONS, log)
            self._sync_with_backend()

    def get_study_id_from_name(self, study_name: str) -> int:
        with self._thread_lock:
            self._sync_with_backend()
            for study in self._state.get_all_studies():
                if study.study_name == study_name:
                    return study._study_id
            raise KeyError(NOT_FOUND_MSG)

    def get_study_name_from_id(self, study_id: int) -> str:
        with self._thread_lock:
            self._sync_with_backend()
            return self._state.get_study(study_id).study_name

    def get_study_directions(self, study_id: int) -> List[StudyDirection]:
        with self._thread_lock:
            self._sync_with_backend()
            return self._state.get_study(study_id).directions

    def get_study_user_attrs(self, study_id: int) -> Dict[str, Any]:
        with self._thread_lock:
            self._sync_with_backend()
            return self._state.get_study(study_id).user_attrs

    def get_study_system_attrs(self, study_id: int) -> Dict[str, Any]:
        with self._thread_lock:
            self._sync_with_backend()
            return self._state.get_study(study_id).system_attrs

    def get_all_studies(self) -> List[FrozenStudy]:
        with self._thread_lock:
            self._sync_with_backend()
            return copy.deepcopy(self._state.get_all_studies())

    # Basic trial manipulation
    def create_new_trial(self, study_id: int, template_trial: Optional[FrozenTrial] = None) -> int:
        log: Dict[str, Any] = {
            "study_id": study_id,
            "datetime_start": datetime.datetime.now().isoformat(),
        }

        if template_trial:
            log["state"] = template_trial.state
            if template_trial.values is not None and len(template_trial.values) > 1:
                log["value"] = None
                log["values"] = template_trial.values
            else:
                log["value"] = template_trial.value
                log["values"] = None
            if template_trial.datetime_start:
                log["datetime_start"] = template_trial.datetime_start.isoformat()
            else:
                log["datetime_start"] = None
            if template_trial.datetime_complete:
                log["datetime_complete"] = template_trial.datetime_complete.isoformat()

            log["distributions"] = {
                k: distribution_to_json(dist) for k, dist in template_trial.distributions.items()
            }
            log["params"] = {
                k: template_trial.distributions[k].to_internal_repr(param)
                for k, param in template_trial.params.items()
            }
            log["user_attrs"] = template_trial.user_attrs
            log["system_attrs"] = template_trial.system_attrs
            log["intermediate_values"] = template_trial.intermediate_values

        with self._thread_lock:
            self._write_log(JournalOperation.CREATE_TRIAL, log)
            self._sync_with_backend()
            return self._trial_ids_owned_by_this_process[-1]

    def set_trial_param(
        self,
        trial_id: int,
        param_name: str,
        param_value_internal: float,
        distribution: BaseDistribution,
    ) -> None:
        log: Dict[str, Any] = {
            "trial_id": trial_id,
            "param_name": param_name,
            "param_value_internal": param_value_internal,
            "distribution": distribution_to_json(distribution),
        }

        with self._thread_lock:
            self._write_log(JournalOperation.SET_TRIAL_PARAM, log)
            self._sync_with_backend()

    def get_trial_id_from_study_id_trial_number(self, study_id: int, trial_number: int) -> int:
        with self._thread_lock:
            self._sync_with_backend()
            if len(self._study_id_to_trial_ids[study_id]) <= trial_number:
                raise KeyError(
                    "No trial with trial number {} exists in study with study_id {}.".format(
                        trial_number, study_id
                    )
                )
            return self._study_id_to_trial_ids[study_id][trial_number]

    def set_trial_state_values(
        self, trial_id: int, state: TrialState, values: Optional[Sequence[float]] = None
    ) -> bool:
        log: Dict[str, Any] = {
            "trial_id": trial_id,
            "state": state,
            "values": values,
        }

        if state == TrialState.RUNNING:
            log["datetime_start"] = datetime.datetime.now().isoformat()
        elif state.is_finished():
            log["datetime_complete"] = datetime.datetime.now().isoformat()

        with self._thread_lock:
            self._write_log(JournalOperation.SET_TRIAL_STATE_VALUES, log)
            self._sync_with_backend()

            if (
                state == TrialState.RUNNING
                and trial_id not in self._trial_ids_owned_by_this_process
            ):
                return False
            else:
                return True

    def set_trial_intermediate_value(
        self, trial_id: int, step: int, intermediate_value: float
    ) -> None:
        log: Dict[str, Any] = {
            "trial_id": trial_id,
            "step": step,
            "intermediate_value": intermediate_value,
        }

        with self._thread_lock:
            self._write_log(JournalOperation.SET_TRIAL_INTERMEDIATE_VALUE, log)
            self._sync_with_backend()

    def set_trial_user_attr(self, trial_id: int, key: str, value: Any) -> None:
        log: Dict[str, Any] = {
            "trial_id": trial_id,
            "user_attr": {key: value},
        }

        with self._thread_lock:
            self._write_log(JournalOperation.SET_TRIAL_USER_ATTR, log)
            self._sync_with_backend()

    def set_trial_system_attr(self, trial_id: int, key: str, value: Any) -> None:
        log: Dict[str, Any] = {
            "trial_id": trial_id,
            "system_attr": {key: value},
        }

        with self._thread_lock:
            self._write_log(JournalOperation.SET_TRIAL_SYSTEM_ATTR, log)
            self._sync_with_backend()

    def get_trial(self, trial_id: int) -> FrozenTrial:
        with self._thread_lock:
            self._sync_with_backend()
            return self._state.get_trial(trial_id)

    def get_all_trials(
        self,
        study_id: int,
        deepcopy: bool = True,
        states: Optional[Container[TrialState]] = None,
    ) -> List[FrozenTrial]:
        with self._thread_lock:
            self._sync_with_backend()
            frozen_trials = self._state.get_all_trials(study_id, states)
            if deepcopy:
                return copy.deepcopy(frozen_trials)
            return frozen_trials


class JournalStorageState:
    def __init__(self, pid: str) -> None:
        self.log_number_read = 0
        self._pid = pid
        self._studies: Dict[int, FrozenStudy] = {}
        self._trials: Dict[int, FrozenTrial] = {}

<<<<<<< HEAD
        # In-memory replayed results
        self._studies: Dict[int, FrozenStudy] = {}
        self._trials: Dict[int, FrozenTrial] = {}
        self._study_id_to_trial_ids: Dict[int, List[int]] = {}
        self._trial_id_to_study_id: Dict[int, int] = {}
        self._next_study_id: int = 0
        self._trial_ids_owned_by_this_process: List[int] = []

        self._thread_lock = threading.Lock()
=======
        self._study_id_to_trial_ids: Dict[int, List[int]] = dict()
        self._trial_id_to_study_id: Dict[int, int] = dict()
        self._next_study_id: int = 0
        self._trial_ids_owned_by_this_process: List[int] = []

    def apply_logs(self, logs: List[Dict[str, Any]]) -> None:
        for log in logs:
            self.log_number_read += 1
            op = log["op_code"]
            if op == JournalOperation.CREATE_STUDY:
                self._apply_create_study(log)
            elif op == JournalOperation.DELETE_STUDY:
                self._apply_delete_study(log)
            elif op == JournalOperation.SET_STUDY_USER_ATTR:
                self._apply_set_study_user_attr(log)
            elif op == JournalOperation.SET_STUDY_SYSTEM_ATTR:
                self._apply_set_study_system_attr(log)
            elif op == JournalOperation.SET_STUDY_DIRECTIONS:
                self._apply_set_study_directions(log)
            elif op == JournalOperation.CREATE_TRIAL:
                self._apply_create_trial(log)
            elif op == JournalOperation.SET_TRIAL_PARAM:
                self._apply_set_trial_param(log)
            elif op == JournalOperation.SET_TRIAL_STATE_VALUES:
                self._apply_set_trial_state_values(log)
            elif op == JournalOperation.SET_TRIAL_INTERMEDIATE_VALUE:
                self._apply_set_trial_intermediate_value(log)
            elif op == JournalOperation.SET_TRIAL_USER_ATTR:
                self._apply_set_trial_user_attr(log)
            elif op == JournalOperation.SET_TRIAL_SYSTEM_ATTR:
                self._apply_set_trial_system_attr(log)
            else:
                raise RuntimeError("No corresponding log operation to op_code:{}".format(op))
>>>>>>> 5a66c7c3

    def get_study(self, study_id: int) -> FrozenStudy:
        if study_id not in self._studies:
            raise KeyError(NOT_FOUND_MSG)
        return self._studies[study_id]

    def get_all_studies(self) -> List[FrozenStudy]:
        return list(self._studies.values())

    def get_trial(self, trial_id: int) -> FrozenTrial:
        for trial_id in self._trials:
            if trial_id == trial_id:
                return self._trials[trial_id]
        raise KeyError(NOT_FOUND_MSG)

    def get_all_trials(self, study_id: int, states: Optional[Container[TrialState]]) -> List[FrozenTrial]:
        if study_id not in self._studies:
            raise KeyError(NOT_FOUND_MSG)

        frozen_trials: List[FrozenTrial] = []
        for trial_id in self._study_id_to_trial_ids[study_id]:
            trial = self._trials[trial_id]
            if states is None or trial.state in states:
                frozen_trials.append(trial)
        return frozen_trials

    def _raise_if_log_issued_by_pid(self, log: Dict[str, Any], err: Exception) -> None:
        if log["pid"] == self._pid:
            raise err

    def _study_exists(self, study_id: int, log: Dict[str, Any]) -> bool:
        if study_id not in self._studies:
            self._raise_if_log_issued_by_pid(log, KeyError(NOT_FOUND_MSG))
            return False
        return True

    def _apply_create_study(self, log: Dict[str, Any]) -> None:
        study_name = log["study_name"]

        if study_name in [s.study_name for s in self._studies.values()]:
            self._raise_if_log_issued_by_pid(
                log,
                DuplicatedStudyError(
                    "Another study with name '{}' already exists. "
                    "Please specify a different name, or reuse the existing one "
                    "by setting `load_if_exists` (for Python API) or "
                    "`--skip-if-exists` flag (for CLI).".format(study_name)
                ),
            )
            return

        study_id = self._next_study_id
        self._next_study_id += 1

        self._studies[study_id] = FrozenStudy(
            study_name=study_name,
            direction=StudyDirection.NOT_SET,
            user_attrs={},
            system_attrs={},
            study_id=study_id,
        )
        self._study_id_to_trial_ids[study_id] = []

    def _apply_delete_study(self, log: Dict[str, Any]) -> None:
        study_id = log["study_id"]

        if self._study_exists(study_id, log):
            fs = self._studies.pop(study_id)
            assert fs._study_id == study_id

    def _apply_set_study_user_attr(self, log: Dict[str, Any]) -> None:
        study_id = log["study_id"]

        if self._study_exists(study_id, log):
            assert len(log["user_attr"]) == 1
            self._studies[study_id].user_attrs.update(log["user_attr"])

    def _apply_set_study_system_attr(self, log: Dict[str, Any]) -> None:
        study_id = log["study_id"]

        if self._study_exists(study_id, log):
            assert len(log["system_attr"]) == 1
            self._studies[study_id].system_attrs.update(log["system_attr"])

    def _apply_set_study_directions(self, log: Dict[str, Any]) -> None:
        study_id = log["study_id"]

        if not self._study_exists(study_id, log):
            return

        directions = [StudyDirection(d) for d in log["directions"]]

        current_directions = self._studies[study_id]._directions
        if current_directions[0] != StudyDirection.NOT_SET and current_directions != directions:
            self._raise_if_log_issued_by_pid(
                log,
                ValueError(
                    "Cannot overwrite study direction from {} to {}.".format(
                        current_directions, directions
                    )
                ),
            )
            return

        self._studies[study_id]._directions = [StudyDirection(d) for d in directions]

    def _apply_create_trial(self, log: Dict[str, Any]) -> None:
        study_id = log["study_id"]

        if not self._study_exists(study_id, log):
            return

        trial_id = len(self._trials)
        distributions = (
            {}
            if "distributions" not in log
            else {k: json_to_distribution(v) for k, v in log["distributions"].items()}
        )
        params = (
            {}
            if "params" not in log
            else {
                k: distributions[k].to_external_repr(param) for k, param in log["params"].items()
            }
        )
        if log["datetime_start"] is not None:
            datetime_start = datetime_from_isoformat(log["datetime_start"])
        else:
            datetime_start = None
        if "datetime_complete" in log:
            datetime_complete = datetime_from_isoformat(log["datetime_complete"])
        else:
            datetime_complete = None

        self._trials[trial_id] = FrozenTrial(
            trial_id=trial_id,
            number=len(self._study_id_to_trial_ids[study_id]),
            state=TrialState(log.get("state", TrialState.RUNNING.value)),
            params=params,
            distributions=distributions,
            user_attrs=log.get("user_attrs", {}),
            system_attrs=log.get("system_attrs", {}),
            value=log.get("value", None),
            intermediate_values={int(k): v for k, v in log.get("intermediate_values", {}).items()},
            datetime_start=datetime_start,
            datetime_complete=datetime_complete,
            values=log.get("values", None),
        )

        self._study_id_to_trial_ids[study_id].append(trial_id)
        self._trial_id_to_study_id[trial_id] = study_id

        if log["pid"] == self._pid:
            self._trial_ids_owned_by_this_process.append(trial_id)

    def _apply_set_trial_param(self, log: Dict[str, Any]) -> None:
        trial_id = log["trial_id"]

        if not self._trial_exists_and_updatable(trial_id, log):
            return

        param_name = log["param_name"]
        param_value_internal = log["param_value_internal"]
        distribution = json_to_distribution(log["distribution"])

        study_id = self._trial_id_to_study_id[trial_id]

        for prev_trial_id in self._study_id_to_trial_ids[study_id]:
            prev_trial = self._trials[prev_trial_id]
            if param_name in prev_trial.params.keys():
                try:
                    check_distribution_compatibility(
                        prev_trial.distributions[param_name], distribution
                    )
                except Exception as e:
                    self._raise_if_log_issued_by_pid(log, e)
                    return
                break

        trial = copy.copy(self._trials[trial_id])
        trial.params = {
            **copy.copy(trial.params),
            param_name: distribution.to_external_repr(param_value_internal),
        }
        trial.distributions = {**copy.copy(trial.distributions), param_name: distribution}
        self._trials[trial_id] = trial

    def _apply_set_trial_state_values(self, log: Dict[str, Any]) -> None:
        trial_id = log["trial_id"]

        if not self._trial_exists_and_updatable(trial_id, log):
            return

        state = TrialState(log["state"])
        if state == self._trials[trial_id].state and state == TrialState.RUNNING:
            return

        trial = copy.copy(self._trials[trial_id])
        if state == TrialState.RUNNING:
            trial.datetime_start = datetime_from_isoformat(log["datetime_start"])
        if state.is_finished():
            trial.datetime_complete = datetime_from_isoformat(log["datetime_complete"])
        trial.state = state
        if log["values"] is not None:
            trial.values = log["values"]

        self._trials[trial_id] = trial
        return

    def _apply_set_trial_intermediate_value(self, log: Dict[str, Any]) -> None:
        trial_id = log["trial_id"]

        if self._trial_exists_and_updatable(trial_id, log):
            trial = copy.copy(self._trials[trial_id])
            trial.intermediate_values = {
                **copy.copy(trial.intermediate_values),
                log["step"]: log["intermediate_value"],
            }
            self._trials[trial_id] = trial

    def _apply_set_trial_user_attr(self, log: Dict[str, Any]) -> None:
        trial_id = log["trial_id"]

        if self._trial_exists_and_updatable(trial_id, log):
            assert len(log["user_attr"]) == 1
            trial = copy.copy(self._trials[trial_id])
            trial.user_attrs = {**copy.copy(trial.user_attrs), **log["user_attr"]}
            self._trials[trial_id] = trial

    def _apply_set_trial_system_attr(self, log: Dict[str, Any]) -> None:
        trial_id = log["trial_id"]

        if self._trial_exists_and_updatable(trial_id, log):
            assert len(log["system_attr"]) == 1
            trial = copy.copy(self._trials[trial_id])
            trial.system_attrs = {
                **copy.copy(trial.system_attrs),
                **log["system_attr"],
            }
            self._trials[trial_id] = trial

<<<<<<< HEAD
    def _apply_log(self, log: Dict[str, Any]) -> None:
        op = log["op_code"]
        if op == JournalOperation.CREATE_STUDY:
            self._apply_create_study(log)
        elif op == JournalOperation.DELETE_STUDY:
            self._apply_delete_study(log)
        elif op == JournalOperation.SET_STUDY_USER_ATTR:
            self._apply_set_study_user_attr(log)
        elif op == JournalOperation.SET_STUDY_SYSTEM_ATTR:
            self._apply_set_study_system_attr(log)
        elif op == JournalOperation.SET_STUDY_DIRECTIONS:
            self._apply_set_study_directions(log)
        elif op == JournalOperation.CREATE_TRIAL:
            self._apply_create_trial(log)
        elif op == JournalOperation.SET_TRIAL_PARAM:
            self._apply_set_trial_param(log)
        elif op == JournalOperation.SET_TRIAL_STATE_VALUES:
            self._apply_set_trial_state_values(log)
        elif op == JournalOperation.SET_TRIAL_INTERMEDIATE_VALUE:
            self._apply_set_trial_intermediate_value(log)
        elif op == JournalOperation.SET_TRIAL_USER_ATTR:
            self._apply_set_trial_user_attr(log)
        elif op == JournalOperation.SET_TRIAL_SYSTEM_ATTR:
            self._apply_set_trial_system_attr(log)
        else:
            assert False, "Should not reach."

    def _sync_with_backend(self) -> None:
        logs = self._backend.read_logs(self._log_number_read)
        for log in logs:
            self._log_number_read += 1
            self._apply_log(log)

    # Basic study manipulation

    def create_new_study(self, study_name: Optional[str] = None) -> int:
        study_name = study_name or DEFAULT_STUDY_NAME_PREFIX + str(uuid.uuid4())
        with self._thread_lock:
            self._write_log(JournalOperation.CREATE_STUDY, {"study_name": study_name})
            self._sync_with_backend()

            for frozen_study in self._studies.values():
                if frozen_study.study_name == study_name:
                    _logger.info("A new study created in Journal with name: {}".format(study_name))
                    return frozen_study._study_id
            assert False, "Should not reach."

    def delete_study(self, study_id: int) -> None:
        with self._thread_lock:
            self._write_log(JournalOperation.DELETE_STUDY, {"study_id": study_id})
            self._sync_with_backend()

    def set_study_user_attr(self, study_id: int, key: str, value: Any) -> None:
        log: Dict[str, Any] = {"study_id": study_id, "user_attr": {key: value}}
        with self._thread_lock:
            self._write_log(JournalOperation.SET_STUDY_USER_ATTR, log)
            self._sync_with_backend()

    def set_study_system_attr(self, study_id: int, key: str, value: Any) -> None:
        log: Dict[str, Any] = {"study_id": study_id, "system_attr": {key: value}}
        with self._thread_lock:
            self._write_log(JournalOperation.SET_STUDY_SYSTEM_ATTR, log)
            self._sync_with_backend()

    def set_study_directions(self, study_id: int, directions: Sequence[StudyDirection]) -> None:
        log: Dict[str, Any] = {"study_id": study_id, "directions": directions}
        with self._thread_lock:
            self._write_log(JournalOperation.SET_STUDY_DIRECTIONS, log)
            self._sync_with_backend()

    # Basic study access

    def get_study_id_from_name(self, study_name: str) -> int:
        with self._thread_lock:
            self._sync_with_backend()
            for study_id, study in self._studies.items():
                if study.study_name == study_name:
                    return study_id
            raise KeyError(NOT_FOUND_MSG)

    def get_study_name_from_id(self, study_id: int) -> str:
        with self._thread_lock:
            self._sync_with_backend()
            if study_id not in self._studies:
                raise KeyError(NOT_FOUND_MSG)
            return self._studies[study_id].study_name

    def get_study_directions(self, study_id: int) -> List[StudyDirection]:
        with self._thread_lock:
            self._sync_with_backend()
            if study_id not in self._studies:
                raise KeyError(NOT_FOUND_MSG)
            return self._studies[study_id].directions

    def get_study_user_attrs(self, study_id: int) -> Dict[str, Any]:
        with self._thread_lock:
            self._sync_with_backend()
            if study_id not in self._studies:
                raise KeyError(NOT_FOUND_MSG)
            return self._studies[study_id].user_attrs

    def get_study_system_attrs(self, study_id: int) -> Dict[str, Any]:
        with self._thread_lock:
            self._sync_with_backend()
            if study_id not in self._studies:
                raise KeyError(NOT_FOUND_MSG)
            return self._studies[study_id].system_attrs

    def get_all_studies(self) -> List[FrozenStudy]:
        with self._thread_lock:
            self._sync_with_backend()
            return copy.deepcopy(list(self._studies.values()))

    # Basic trial manipulation
    def create_new_trial(self, study_id: int, template_trial: Optional[FrozenTrial] = None) -> int:
        log: Dict[str, Any] = {
            "study_id": study_id,
            "datetime_start": datetime.datetime.now().isoformat(),
        }

        if template_trial:
            log["state"] = template_trial.state
            if template_trial.values is not None and len(template_trial.values) > 1:
                log["value"] = None
                log["values"] = template_trial.values
            else:
                log["value"] = template_trial.value
                log["values"] = None
            if template_trial.datetime_start:
                log["datetime_start"] = template_trial.datetime_start.isoformat()
            else:
                log["datetime_start"] = None
            if template_trial.datetime_complete:
                log["datetime_complete"] = template_trial.datetime_complete.isoformat()

            log["distributions"] = {
                k: distribution_to_json(dist) for k, dist in template_trial.distributions.items()
            }
            log["params"] = {
                k: template_trial.distributions[k].to_internal_repr(param)
                for k, param in template_trial.params.items()
            }
            log["user_attrs"] = template_trial.user_attrs
            log["system_attrs"] = template_trial.system_attrs
            log["intermediate_values"] = template_trial.intermediate_values

        with self._thread_lock:
            self._write_log(JournalOperation.CREATE_TRIAL, log)
            self._sync_with_backend()
            return self._trial_ids_owned_by_this_process[-1]

    def set_trial_param(
        self,
        trial_id: int,
        param_name: str,
        param_value_internal: float,
        distribution: BaseDistribution,
    ) -> None:
        log: Dict[str, Any] = {
            "trial_id": trial_id,
            "param_name": param_name,
            "param_value_internal": param_value_internal,
            "distribution": distribution_to_json(distribution),
        }

        with self._thread_lock:
            self._write_log(JournalOperation.SET_TRIAL_PARAM, log)
            self._sync_with_backend()

    def get_trial_id_from_study_id_trial_number(self, study_id: int, trial_number: int) -> int:
        with self._thread_lock:
            self._sync_with_backend()
            if len(self._study_id_to_trial_ids[study_id]) <= trial_number:
                raise KeyError(
                    "No trial with trial number {} exists in study with study_id {}.".format(
                        trial_number, study_id
                    )
                )
            return self._study_id_to_trial_ids[study_id][trial_number]

    def set_trial_state_values(
        self, trial_id: int, state: TrialState, values: Optional[Sequence[float]] = None
    ) -> bool:
        log: Dict[str, Any] = {
            "trial_id": trial_id,
            "state": state,
            "values": values,
        }

        if state == TrialState.RUNNING:
            log["datetime_start"] = datetime.datetime.now().isoformat()
        elif state.is_finished():
            log["datetime_complete"] = datetime.datetime.now().isoformat()

        with self._thread_lock:
            self._write_log(JournalOperation.SET_TRIAL_STATE_VALUES, log)
            self._sync_with_backend()

            return state != TrialState.RUNNING or trial_id in self._trial_ids_owned_by_this_process

    def set_trial_intermediate_value(
        self, trial_id: int, step: int, intermediate_value: float
    ) -> None:
        log: Dict[str, Any] = {
            "trial_id": trial_id,
            "step": step,
            "intermediate_value": intermediate_value,
        }

        with self._thread_lock:
            self._write_log(JournalOperation.SET_TRIAL_INTERMEDIATE_VALUE, log)
            self._sync_with_backend()

    def set_trial_user_attr(self, trial_id: int, key: str, value: Any) -> None:
        log: Dict[str, Any] = {
            "trial_id": trial_id,
            "user_attr": {key: value},
        }

        with self._thread_lock:
            self._write_log(JournalOperation.SET_TRIAL_USER_ATTR, log)
            self._sync_with_backend()

    def set_trial_system_attr(self, trial_id: int, key: str, value: Any) -> None:
        log: Dict[str, Any] = {
            "trial_id": trial_id,
            "system_attr": {key: value},
        }

        with self._thread_lock:
            self._write_log(JournalOperation.SET_TRIAL_SYSTEM_ATTR, log)
            self._sync_with_backend()

    # Basic trial access

    def get_trial(self, trial_id: int) -> FrozenTrial:
        with self._thread_lock:
            self._sync_with_backend()
            for _trial_id in self._trials:
                if trial_id == _trial_id:
                    return self._trials[trial_id]
            raise KeyError(NOT_FOUND_MSG)

    def get_all_trials(
        self,
        study_id: int,
        deepcopy: bool = True,
        states: Optional[Container[TrialState]] = None,
    ) -> List[FrozenTrial]:
        with self._thread_lock:
            self._sync_with_backend()
            if study_id not in self._study_id_to_trial_ids:
                raise KeyError(NOT_FOUND_MSG)

            frozen_trials = []
            for trial_id in self._study_id_to_trial_ids[study_id]:
                trial = self._trials[trial_id]
                if states is None or trial.state in states:
                    if deepcopy:
                        frozen_trials.append(copy.deepcopy(trial))
                    else:
                        frozen_trials.append(trial)

            return frozen_trials
=======
    def _trial_exists_and_updatable(self, trial_id: int, log: Dict[str, Any]) -> bool:
        if trial_id not in self._trials:
            self._raise_if_log_issued_by_pid(log, KeyError(NOT_FOUND_MSG))
            return False
        elif self._trials[trial_id].state.is_finished():
            self._raise_if_log_issued_by_pid(
                log,
                RuntimeError(
                    "Trial#{} has already finished and can not be updated.".format(
                        self._trials[trial_id].number
                    )
                ),
            )
            return False
        else:
            return True
>>>>>>> 5a66c7c3
<|MERGE_RESOLUTION|>--- conflicted
+++ resolved
@@ -82,7 +82,7 @@
         self._log_number_read: int = 0
         self._backend = log_storage
         self._thread_lock = threading.Lock()
-        self._state = JournalStorageState(self._pid)
+        self._state = JournalStorageReplayResult(self._pid)
 
     def _write_log(self, op_code: int, extra_fields: Dict[str, Any]) -> None:
         self._backend.append_logs([{"op_code": op_code, "pid": self._pid, **extra_fields}])
@@ -195,7 +195,7 @@
         with self._thread_lock:
             self._write_log(JournalOperation.CREATE_TRIAL, log)
             self._sync_with_backend()
-            return self._trial_ids_owned_by_this_process[-1]
+            return self._state._trial_ids_owned_by_this_process[-1]
 
     def set_trial_param(
         self,
@@ -218,13 +218,13 @@
     def get_trial_id_from_study_id_trial_number(self, study_id: int, trial_number: int) -> int:
         with self._thread_lock:
             self._sync_with_backend()
-            if len(self._study_id_to_trial_ids[study_id]) <= trial_number:
+            if len(self._state._study_id_to_trial_ids[study_id]) <= trial_number:
                 raise KeyError(
                     "No trial with trial number {} exists in study with study_id {}.".format(
                         trial_number, study_id
                     )
                 )
-            return self._study_id_to_trial_ids[study_id][trial_number]
+            return self._state._study_id_to_trial_ids[study_id][trial_number]
 
     def set_trial_state_values(
         self, trial_id: int, state: TrialState, values: Optional[Sequence[float]] = None
@@ -246,7 +246,7 @@
 
             if (
                 state == TrialState.RUNNING
-                and trial_id not in self._trial_ids_owned_by_this_process
+                and trial_id not in self._state._trial_ids_owned_by_this_process
             ):
                 return False
             else:
@@ -304,26 +304,15 @@
             return frozen_trials
 
 
-class JournalStorageState:
+class JournalStorageReplayResult:
     def __init__(self, pid: str) -> None:
         self.log_number_read = 0
         self._pid = pid
         self._studies: Dict[int, FrozenStudy] = {}
         self._trials: Dict[int, FrozenTrial] = {}
 
-<<<<<<< HEAD
-        # In-memory replayed results
-        self._studies: Dict[int, FrozenStudy] = {}
-        self._trials: Dict[int, FrozenTrial] = {}
         self._study_id_to_trial_ids: Dict[int, List[int]] = {}
         self._trial_id_to_study_id: Dict[int, int] = {}
-        self._next_study_id: int = 0
-        self._trial_ids_owned_by_this_process: List[int] = []
-
-        self._thread_lock = threading.Lock()
-=======
-        self._study_id_to_trial_ids: Dict[int, List[int]] = dict()
-        self._trial_id_to_study_id: Dict[int, int] = dict()
         self._next_study_id: int = 0
         self._trial_ids_owned_by_this_process: List[int] = []
 
@@ -354,8 +343,7 @@
             elif op == JournalOperation.SET_TRIAL_SYSTEM_ATTR:
                 self._apply_set_trial_system_attr(log)
             else:
-                raise RuntimeError("No corresponding log operation to op_code:{}".format(op))
->>>>>>> 5a66c7c3
+                assert False, "Should not reach."
 
     def get_study(self, study_id: int) -> FrozenStudy:
         if study_id not in self._studies:
@@ -366,12 +354,13 @@
         return list(self._studies.values())
 
     def get_trial(self, trial_id: int) -> FrozenTrial:
-        for trial_id in self._trials:
-            if trial_id == trial_id:
-                return self._trials[trial_id]
-        raise KeyError(NOT_FOUND_MSG)
-
-    def get_all_trials(self, study_id: int, states: Optional[Container[TrialState]]) -> List[FrozenTrial]:
+        if trial_id not in self._trials:
+            raise KeyError(NOT_FOUND_MSG)
+        return self._trials[trial_id]
+
+    def get_all_trials(
+        self, study_id: int, states: Optional[Container[TrialState]]
+    ) -> List[FrozenTrial]:
         if study_id not in self._studies:
             raise KeyError(NOT_FOUND_MSG)
 
@@ -597,272 +586,6 @@
             }
             self._trials[trial_id] = trial
 
-<<<<<<< HEAD
-    def _apply_log(self, log: Dict[str, Any]) -> None:
-        op = log["op_code"]
-        if op == JournalOperation.CREATE_STUDY:
-            self._apply_create_study(log)
-        elif op == JournalOperation.DELETE_STUDY:
-            self._apply_delete_study(log)
-        elif op == JournalOperation.SET_STUDY_USER_ATTR:
-            self._apply_set_study_user_attr(log)
-        elif op == JournalOperation.SET_STUDY_SYSTEM_ATTR:
-            self._apply_set_study_system_attr(log)
-        elif op == JournalOperation.SET_STUDY_DIRECTIONS:
-            self._apply_set_study_directions(log)
-        elif op == JournalOperation.CREATE_TRIAL:
-            self._apply_create_trial(log)
-        elif op == JournalOperation.SET_TRIAL_PARAM:
-            self._apply_set_trial_param(log)
-        elif op == JournalOperation.SET_TRIAL_STATE_VALUES:
-            self._apply_set_trial_state_values(log)
-        elif op == JournalOperation.SET_TRIAL_INTERMEDIATE_VALUE:
-            self._apply_set_trial_intermediate_value(log)
-        elif op == JournalOperation.SET_TRIAL_USER_ATTR:
-            self._apply_set_trial_user_attr(log)
-        elif op == JournalOperation.SET_TRIAL_SYSTEM_ATTR:
-            self._apply_set_trial_system_attr(log)
-        else:
-            assert False, "Should not reach."
-
-    def _sync_with_backend(self) -> None:
-        logs = self._backend.read_logs(self._log_number_read)
-        for log in logs:
-            self._log_number_read += 1
-            self._apply_log(log)
-
-    # Basic study manipulation
-
-    def create_new_study(self, study_name: Optional[str] = None) -> int:
-        study_name = study_name or DEFAULT_STUDY_NAME_PREFIX + str(uuid.uuid4())
-        with self._thread_lock:
-            self._write_log(JournalOperation.CREATE_STUDY, {"study_name": study_name})
-            self._sync_with_backend()
-
-            for frozen_study in self._studies.values():
-                if frozen_study.study_name == study_name:
-                    _logger.info("A new study created in Journal with name: {}".format(study_name))
-                    return frozen_study._study_id
-            assert False, "Should not reach."
-
-    def delete_study(self, study_id: int) -> None:
-        with self._thread_lock:
-            self._write_log(JournalOperation.DELETE_STUDY, {"study_id": study_id})
-            self._sync_with_backend()
-
-    def set_study_user_attr(self, study_id: int, key: str, value: Any) -> None:
-        log: Dict[str, Any] = {"study_id": study_id, "user_attr": {key: value}}
-        with self._thread_lock:
-            self._write_log(JournalOperation.SET_STUDY_USER_ATTR, log)
-            self._sync_with_backend()
-
-    def set_study_system_attr(self, study_id: int, key: str, value: Any) -> None:
-        log: Dict[str, Any] = {"study_id": study_id, "system_attr": {key: value}}
-        with self._thread_lock:
-            self._write_log(JournalOperation.SET_STUDY_SYSTEM_ATTR, log)
-            self._sync_with_backend()
-
-    def set_study_directions(self, study_id: int, directions: Sequence[StudyDirection]) -> None:
-        log: Dict[str, Any] = {"study_id": study_id, "directions": directions}
-        with self._thread_lock:
-            self._write_log(JournalOperation.SET_STUDY_DIRECTIONS, log)
-            self._sync_with_backend()
-
-    # Basic study access
-
-    def get_study_id_from_name(self, study_name: str) -> int:
-        with self._thread_lock:
-            self._sync_with_backend()
-            for study_id, study in self._studies.items():
-                if study.study_name == study_name:
-                    return study_id
-            raise KeyError(NOT_FOUND_MSG)
-
-    def get_study_name_from_id(self, study_id: int) -> str:
-        with self._thread_lock:
-            self._sync_with_backend()
-            if study_id not in self._studies:
-                raise KeyError(NOT_FOUND_MSG)
-            return self._studies[study_id].study_name
-
-    def get_study_directions(self, study_id: int) -> List[StudyDirection]:
-        with self._thread_lock:
-            self._sync_with_backend()
-            if study_id not in self._studies:
-                raise KeyError(NOT_FOUND_MSG)
-            return self._studies[study_id].directions
-
-    def get_study_user_attrs(self, study_id: int) -> Dict[str, Any]:
-        with self._thread_lock:
-            self._sync_with_backend()
-            if study_id not in self._studies:
-                raise KeyError(NOT_FOUND_MSG)
-            return self._studies[study_id].user_attrs
-
-    def get_study_system_attrs(self, study_id: int) -> Dict[str, Any]:
-        with self._thread_lock:
-            self._sync_with_backend()
-            if study_id not in self._studies:
-                raise KeyError(NOT_FOUND_MSG)
-            return self._studies[study_id].system_attrs
-
-    def get_all_studies(self) -> List[FrozenStudy]:
-        with self._thread_lock:
-            self._sync_with_backend()
-            return copy.deepcopy(list(self._studies.values()))
-
-    # Basic trial manipulation
-    def create_new_trial(self, study_id: int, template_trial: Optional[FrozenTrial] = None) -> int:
-        log: Dict[str, Any] = {
-            "study_id": study_id,
-            "datetime_start": datetime.datetime.now().isoformat(),
-        }
-
-        if template_trial:
-            log["state"] = template_trial.state
-            if template_trial.values is not None and len(template_trial.values) > 1:
-                log["value"] = None
-                log["values"] = template_trial.values
-            else:
-                log["value"] = template_trial.value
-                log["values"] = None
-            if template_trial.datetime_start:
-                log["datetime_start"] = template_trial.datetime_start.isoformat()
-            else:
-                log["datetime_start"] = None
-            if template_trial.datetime_complete:
-                log["datetime_complete"] = template_trial.datetime_complete.isoformat()
-
-            log["distributions"] = {
-                k: distribution_to_json(dist) for k, dist in template_trial.distributions.items()
-            }
-            log["params"] = {
-                k: template_trial.distributions[k].to_internal_repr(param)
-                for k, param in template_trial.params.items()
-            }
-            log["user_attrs"] = template_trial.user_attrs
-            log["system_attrs"] = template_trial.system_attrs
-            log["intermediate_values"] = template_trial.intermediate_values
-
-        with self._thread_lock:
-            self._write_log(JournalOperation.CREATE_TRIAL, log)
-            self._sync_with_backend()
-            return self._trial_ids_owned_by_this_process[-1]
-
-    def set_trial_param(
-        self,
-        trial_id: int,
-        param_name: str,
-        param_value_internal: float,
-        distribution: BaseDistribution,
-    ) -> None:
-        log: Dict[str, Any] = {
-            "trial_id": trial_id,
-            "param_name": param_name,
-            "param_value_internal": param_value_internal,
-            "distribution": distribution_to_json(distribution),
-        }
-
-        with self._thread_lock:
-            self._write_log(JournalOperation.SET_TRIAL_PARAM, log)
-            self._sync_with_backend()
-
-    def get_trial_id_from_study_id_trial_number(self, study_id: int, trial_number: int) -> int:
-        with self._thread_lock:
-            self._sync_with_backend()
-            if len(self._study_id_to_trial_ids[study_id]) <= trial_number:
-                raise KeyError(
-                    "No trial with trial number {} exists in study with study_id {}.".format(
-                        trial_number, study_id
-                    )
-                )
-            return self._study_id_to_trial_ids[study_id][trial_number]
-
-    def set_trial_state_values(
-        self, trial_id: int, state: TrialState, values: Optional[Sequence[float]] = None
-    ) -> bool:
-        log: Dict[str, Any] = {
-            "trial_id": trial_id,
-            "state": state,
-            "values": values,
-        }
-
-        if state == TrialState.RUNNING:
-            log["datetime_start"] = datetime.datetime.now().isoformat()
-        elif state.is_finished():
-            log["datetime_complete"] = datetime.datetime.now().isoformat()
-
-        with self._thread_lock:
-            self._write_log(JournalOperation.SET_TRIAL_STATE_VALUES, log)
-            self._sync_with_backend()
-
-            return state != TrialState.RUNNING or trial_id in self._trial_ids_owned_by_this_process
-
-    def set_trial_intermediate_value(
-        self, trial_id: int, step: int, intermediate_value: float
-    ) -> None:
-        log: Dict[str, Any] = {
-            "trial_id": trial_id,
-            "step": step,
-            "intermediate_value": intermediate_value,
-        }
-
-        with self._thread_lock:
-            self._write_log(JournalOperation.SET_TRIAL_INTERMEDIATE_VALUE, log)
-            self._sync_with_backend()
-
-    def set_trial_user_attr(self, trial_id: int, key: str, value: Any) -> None:
-        log: Dict[str, Any] = {
-            "trial_id": trial_id,
-            "user_attr": {key: value},
-        }
-
-        with self._thread_lock:
-            self._write_log(JournalOperation.SET_TRIAL_USER_ATTR, log)
-            self._sync_with_backend()
-
-    def set_trial_system_attr(self, trial_id: int, key: str, value: Any) -> None:
-        log: Dict[str, Any] = {
-            "trial_id": trial_id,
-            "system_attr": {key: value},
-        }
-
-        with self._thread_lock:
-            self._write_log(JournalOperation.SET_TRIAL_SYSTEM_ATTR, log)
-            self._sync_with_backend()
-
-    # Basic trial access
-
-    def get_trial(self, trial_id: int) -> FrozenTrial:
-        with self._thread_lock:
-            self._sync_with_backend()
-            for _trial_id in self._trials:
-                if trial_id == _trial_id:
-                    return self._trials[trial_id]
-            raise KeyError(NOT_FOUND_MSG)
-
-    def get_all_trials(
-        self,
-        study_id: int,
-        deepcopy: bool = True,
-        states: Optional[Container[TrialState]] = None,
-    ) -> List[FrozenTrial]:
-        with self._thread_lock:
-            self._sync_with_backend()
-            if study_id not in self._study_id_to_trial_ids:
-                raise KeyError(NOT_FOUND_MSG)
-
-            frozen_trials = []
-            for trial_id in self._study_id_to_trial_ids[study_id]:
-                trial = self._trials[trial_id]
-                if states is None or trial.state in states:
-                    if deepcopy:
-                        frozen_trials.append(copy.deepcopy(trial))
-                    else:
-                        frozen_trials.append(trial)
-
-            return frozen_trials
-=======
     def _trial_exists_and_updatable(self, trial_id: int, log: Dict[str, Any]) -> bool:
         if trial_id not in self._trials:
             self._raise_if_log_issued_by_pid(log, KeyError(NOT_FOUND_MSG))
@@ -878,5 +601,4 @@
             )
             return False
         else:
-            return True
->>>>>>> 5a66c7c3
+            return True