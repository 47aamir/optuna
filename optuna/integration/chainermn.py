from __future__ import absolute_import

from optuna.logging import get_logger
from optuna.pruners import BasePruner  # NOQA
from optuna.storages import BaseStorage  # NOQA
from optuna.storages import InMemoryStorage
from optuna.storages import RDBStorage
from optuna.structs import TrialPruned
from optuna.study import Study  # NOQA
from optuna.trial import Trial  # NOQA
from optuna import types
import warnings

if types.TYPE_CHECKING:
    from typing import Any  # NOQA
    from typing import Callable  # NOQA
    from typing import Dict  # NOQA
    from typing import Optional  # NOQA
    from typing import Sequence  # NOQA
    from typing import Tuple  # NOQA
    from typing import Type  # NOQA
    from typing import TypeVar  # NOQA
    from typing import Union  # NOQA

    T = TypeVar('T', float, str)

try:
    from chainermn.communicators.communicator_base import CommunicatorBase  # NOQA
    _available = True
except ImportError as e:
    _import_error = e
    _available = False


class _ChainerMNObjectiveFunc(object):
    """A wrapper of an objective function to incorporate Optuna with ChainerMN.

    Note that this class is not supposed to be used by library users.

    Args:
        func:
            A callable that implements objective function.
        comm:
            A `ChainerMN communicator <https://docs.chainer.org/en/stable/chainermn/reference/
            index.html#communicators>`_.
    """

    def __init__(self, func, comm):
        # type: (Callable[[Trial, CommunicatorBase], float], CommunicatorBase) -> None

        self.comm = comm
        self.objective = func

    def __call__(self, trial):
        # type: (Trial) -> float

        self.comm.mpi_comm.bcast((True, trial._trial_id))
<<<<<<< HEAD
        try:
            return self.objective(trial, self.comm)
        finally:
            self.comm.mpi_comm.barrier()
=======
        return self.objective(_ChainerMNTrial(trial, self.comm), self.comm)
>>>>>>> 52ec0244


class ChainerMNStudy(object):
    """A wrapper of :class:`~optuna.study.Study` to incorporate Optuna with ChainerMN.

    .. seealso::
        :class:`~optuna.integration.chainermn.ChainerMNStudy` provides the same interface as
        :class:`~optuna.study.Study`. Please refer to :class:`optuna.study.Study` for further
        details.

    Example:

        Optimize an objective function that trains neural network written with ChainerMN.

        .. code::

            comm = chainermn.create_communicator('naive')
            study = optuna.Study(study_name, storage_url)
            chainermn_study = optuna.integration.ChainerMNStudy(study, comm)
            chainermn_study.optimize(objective, n_trials=25)

    Args:
        study:
            A :class:`~optuna.study.Study` object.
        comm:
            A `ChainerMN communicator <https://docs.chainer.org/en/stable/chainermn/reference/
            index.html#communicators>`_.
    """

    def __init__(
            self,
            study,  # type: Study
            comm,  # type: CommunicatorBase
    ):
        # type: (...) -> None

        _check_chainermn_availability()

        if isinstance(study.storage, InMemoryStorage):
            raise ValueError('ChainerMN integration is not available with InMemoryStorage.')

        if isinstance(study.storage, RDBStorage):
            if study.storage.engine.dialect.name == 'sqlite':
                logger = get_logger(__name__)
                logger.warning('SQLite may cause synchronization problems when used with '
                               'ChainerMN integration. Please use other DBs like PostgreSQL.')

        study_names = comm.mpi_comm.allgather(study.study_name)
        if len(set(study_names)) != 1:
            raise ValueError('Please make sure an identical study name is shared among workers.')

        study.pruner = _ChainerMNPruner(pruner=study.pruner, comm=comm)
        super(ChainerMNStudy, self).__setattr__('delegate', study)
        super(ChainerMNStudy, self).__setattr__('comm', comm)

    def optimize(
            self,
            func,  # type: Callable[[Trial, CommunicatorBase], float]
            n_trials=None,  # type: Optional[int]
            timeout=None,  # type: Optional[float]
            catch=(Exception, ),  # type: Union[Tuple[()], Tuple[Type[Exception]]]
    ):
        # type: (...) -> None
        """Optimize an objective function.

        This method provides the same interface as :func:`optuna.study.Study.optimize` except
        the absence of ``n_jobs`` argument.
        """

        if self.comm.rank == 0:
            func_mn = _ChainerMNObjectiveFunc(func, self.comm)
            self.delegate.optimize(func_mn, n_trials=n_trials, timeout=timeout, catch=catch)
            self.comm.mpi_comm.bcast((False, None))
        else:
            while True:
                has_next_trial, trial_id = self.comm.mpi_comm.bcast(None)
                if not has_next_trial:
                    break
                trial = Trial(self.delegate, trial_id)
                try:
<<<<<<< HEAD
                    try:
                        func(trial, self.comm)
                    finally:
                        self.comm.mpi_comm.barrier()
=======
                    func(_ChainerMNTrial(trial, self.comm), self.comm)
>>>>>>> 52ec0244

                    # We assume that if a node raises an exception,
                    # all other nodes will do the same.
                    #
                    # The responsibility to handle acceptable exceptions (i.e., `TrialPruned` and
                    # `catch`) is in the rank-0 node, so other nodes simply ignore them.
                except TrialPruned:
                    pass
                except catch:
                    pass

    def __getattr__(self, attr_name):
        # type: (str) -> Any

        return getattr(self.delegate, attr_name)

    def __setattr__(self, attr_name, value):
        # type: (str, Any) -> None

        setattr(self.delegate, attr_name, value)


class _ChainerMNPruner(BasePruner):
    def __init__(self, pruner, comm):
        # type: (BasePruner, CommunicatorBase) -> None

        self.delegate = pruner
        self.comm = comm

    def prune(self, storage, study_id, trial_id, step):
        # type: (BaseStorage, int, int, int) -> bool

        if self.comm.rank == 0:
            try:
                result = self.delegate.prune(storage, study_id, trial_id, step)
                self.comm.mpi_comm.bcast(result)
                return result
            except Exception as e:
                self.comm.mpi_comm.bcast(e)
                raise
        else:
            result = self.comm.mpi_comm.bcast(None)
            if isinstance(result, Exception):
                raise result
            return result


class _ChainerMNTrial(Trial):
    def __init__(self, trial, comm):
        # type: (Trial, CommunicatorBase) -> None

        super(_ChainerMNTrial, self).__init__(trial.study, trial._trial_id)
        self.delegate = trial
        self.comm = comm

    def suggest_uniform(self, name, low, high):
        # type: (str, float, float) -> float

        return self._suggest_with_mpi(self.delegate.suggest_uniform, *(name, low, high))

    def suggest_loguniform(self, name, low, high):
        # type: (str, float, float) -> float

        return self._suggest_with_mpi(self.delegate.suggest_loguniform, *(name, low, high))

    def suggest_discrete_uniform(self, name, low, high, q):
        # type: (str, float, float, float) -> float

        return self._suggest_with_mpi(self.delegate.suggest_discrete_uniform,
                                      *(name, low, high, q))

    def suggest_int(self, name, low, high):
        # type: (str, int, int) -> int

        return self._suggest_with_mpi(self.delegate.suggest_int, *(name, low, high))

    def suggest_categorical(self, name, choices):
        # type: (str, Sequence[T]) -> T

        return self._suggest_with_mpi(self.delegate.suggest_categorical, *(name, choices))

    def _suggest_with_mpi(self, func, *args):
        # type: (Callable, Any) -> Any

        # This is a helper function which is only used to implement suggest APIs.
        # Please do not use other purposes due to the limited capability of type checking.
        if self.comm.rank == 0:
            try:
                result = func(*args)
                self.comm.mpi_comm.bcast(result)
                return result
            except Exception as e:
                self.comm.mpi_comm.bcast(e)
                raise
        else:
            result = self.comm.mpi_comm.bcast(None)
            if isinstance(result, Exception):
                raise result
            return result

    def report(self, value, step=None):
        # type: (float, Optional[int]) -> None

        if self.comm.rank == 0:
            self.delegate.report(value, step)

    def should_prune(self, step):
        # type: (int) -> bool

        return self.delegate.should_prune(step)

    def set_user_attr(self, key, value):
        # type: (str, Any) -> None

        if self.comm.rank == 0:
            self.delegate.set_user_attr(key, value)

    def set_system_attr(self, key, value):
        # type: (str, Any) -> None

        if self.comm.rank == 0:
            self.delegate.set_system_attr(key, value)

    @property
    def number(self):
        # type: () -> int

        return self.delegate.number

    @property
    def trial_id(self):
        # type: () -> int

        warnings.warn(
            'The use of `_ChainerMNTrial.trial_id` is deprecated. '
            'Please use `_ChainerMNTrial.number` instead.', DeprecationWarning)
        return self.delegate.trial_id

    @property
    def params(self):
        # type: () -> Dict[str, Any]

        return self._get_attrs('params')

    @property
    def user_attrs(self):
        # type: () -> Dict[str, Any]

        return self._get_attrs('user_attrs')

    @property
    def system_attrs(self):
        # type: () -> Dict[str, Any]

        return self._get_attrs('system_attrs')

    def _get_attrs(self, name):
        # type: (str) -> Dict[str, Any]

        if self.comm.rank == 0:
            try:
                result = getattr(self.delegate, name)
                self.comm.mpi_comm.bcast(result)
                return result
            except Exception as e:
                self.comm.mpi_comm.bcast(e)
                raise
        else:
            result = self.comm.mpi_comm.bcast(None)
            if isinstance(result, Exception):
                raise result
            return result


def _check_chainermn_availability():
    # type: () -> None

    if not _available:
        raise ImportError(
            'ChainerMN is not available. Please install ChainerMN to use this feature. '
            'ChainerMN can be installed by executing `$ pip install chainermn`. '
            'For further information, please refer to the installation guide of ChainerMN. '
            '(The actual import error is as follows: ' + str(_import_error) + ')')<|MERGE_RESOLUTION|>--- conflicted
+++ resolved
@@ -55,14 +55,7 @@
         # type: (Trial) -> float
 
         self.comm.mpi_comm.bcast((True, trial._trial_id))
-<<<<<<< HEAD
-        try:
-            return self.objective(trial, self.comm)
-        finally:
-            self.comm.mpi_comm.barrier()
-=======
         return self.objective(_ChainerMNTrial(trial, self.comm), self.comm)
->>>>>>> 52ec0244
 
 
 class ChainerMNStudy(object):
@@ -143,14 +136,7 @@
                     break
                 trial = Trial(self.delegate, trial_id)
                 try:
-<<<<<<< HEAD
-                    try:
-                        func(trial, self.comm)
-                    finally:
-                        self.comm.mpi_comm.barrier()
-=======
                     func(_ChainerMNTrial(trial, self.comm), self.comm)
->>>>>>> 52ec0244
 
                     # We assume that if a node raises an exception,
                     # all other nodes will do the same.
