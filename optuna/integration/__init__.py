import os
import sys
from types import ModuleType
from typing import Any
from typing import TYPE_CHECKING


_import_structure = {
    "allennlp": ["AllenNLPExecutor", "AllenNLPPruningCallback"],
    "botorch": ["BoTorchSampler"],
    "catalyst": ["CatalystPruningCallback"],
    "catboost": ["CatBoostPruningCallback"],
    "chainer": ["ChainerPruningExtension"],
    "chainermn": ["ChainerMNStudy"],
    "cma": ["CmaEsSampler", "PyCmaSampler"],
    "dask": ["DaskStorage"],
    "mlflow": ["MLflowCallback"],
    "wandb": ["WeightsAndBiasesCallback"],
    "keras": ["KerasPruningCallback"],
    "lightgbm": ["LightGBMPruningCallback", "LightGBMTuner", "LightGBMTunerCV"],
    "pytorch_distributed": ["TorchDistributedTrial"],
    "pytorch_ignite": ["PyTorchIgnitePruningHandler"],
    "pytorch_lightning": ["PyTorchLightningPruningCallback"],
    "sklearn": ["OptunaSearchCV"],
    "shap": ["ShapleyImportanceEvaluator"],
    "skorch": ["SkorchPruningCallback"],
    "mxnet": ["MXNetPruningCallback"],
    "skopt": ["SkoptSampler"],
    "tensorboard": ["TensorBoardCallback"],
    "tensorflow": ["TensorFlowPruningHook"],
    "tfkeras": ["TFKerasPruningCallback"],
    "xgboost": ["XGBoostPruningCallback"],
    "fastaiv1": ["FastAIV1PruningCallback"],
    "fastaiv2": ["FastAIV2PruningCallback", "FastAIPruningCallback"],
}


if TYPE_CHECKING:
<<<<<<< HEAD
    from optuna.integration.allennlp import AllenNLPExecutor  # NOQA
    from optuna.integration.allennlp import AllenNLPPruningCallback  # NOQA
    from optuna.integration.botorch import BoTorchSampler  # NOQA
    from optuna.integration.catalyst import CatalystPruningCallback  # NOQA
    from optuna.integration.catboost import CatBoostPruningCallback  # NOQA
    from optuna.integration.chainer import ChainerPruningExtension  # NOQA
    from optuna.integration.chainermn import ChainerMNStudy  # NOQA
    from optuna.integration.cma import CmaEsSampler  # NOQA
    from optuna.integration.cma import PyCmaSampler  # NOQA
    from optuna.integration.dask import DaskStorage  # NOQA
    from optuna.integration.fastaiv1 import FastAIV1PruningCallback  # NOQA
    from optuna.integration.fastaiv2 import FastAIPruningCallback  # NOQA
    from optuna.integration.fastaiv2 import FastAIV2PruningCallback  # NOQA
    from optuna.integration.keras import KerasPruningCallback  # NOQA
    from optuna.integration.lightgbm import LightGBMPruningCallback  # NOQA
    from optuna.integration.lightgbm import LightGBMTuner  # NOQA
    from optuna.integration.lightgbm import LightGBMTunerCV  # NOQA
    from optuna.integration.mlflow import MLflowCallback  # NOQA
    from optuna.integration.mxnet import MXNetPruningCallback  # NOQA
    from optuna.integration.pytorch_distributed import TorchDistributedTrial  # NOQA
    from optuna.integration.pytorch_ignite import PyTorchIgnitePruningHandler  # NOQA
    from optuna.integration.pytorch_lightning import PyTorchLightningPruningCallback  # NOQA
    from optuna.integration.shap import ShapleyImportanceEvaluator  # NOQA
    from optuna.integration.sklearn import OptunaSearchCV  # NOQA
    from optuna.integration.skopt import SkoptSampler  # NOQA
    from optuna.integration.skorch import SkorchPruningCallback  # NOQA
    from optuna.integration.tensorboard import TensorBoardCallback  # NOQA
    from optuna.integration.tensorflow import TensorFlowPruningHook  # NOQA
    from optuna.integration.tfkeras import TFKerasPruningCallback  # NOQA
    from optuna.integration.wandb import WeightsAndBiasesCallback  # NOQA
    from optuna.integration.xgboost import XGBoostPruningCallback  # NOQA
=======
    from optuna.integration.allennlp import AllenNLPExecutor
    from optuna.integration.allennlp import AllenNLPPruningCallback
    from optuna.integration.botorch import BoTorchSampler
    from optuna.integration.catalyst import CatalystPruningCallback
    from optuna.integration.catboost import CatBoostPruningCallback
    from optuna.integration.chainer import ChainerPruningExtension
    from optuna.integration.chainermn import ChainerMNStudy
    from optuna.integration.cma import CmaEsSampler
    from optuna.integration.cma import PyCmaSampler
    from optuna.integration.fastaiv1 import FastAIV1PruningCallback
    from optuna.integration.fastaiv2 import FastAIPruningCallback
    from optuna.integration.fastaiv2 import FastAIV2PruningCallback
    from optuna.integration.keras import KerasPruningCallback
    from optuna.integration.lightgbm import LightGBMPruningCallback
    from optuna.integration.lightgbm import LightGBMTuner
    from optuna.integration.lightgbm import LightGBMTunerCV
    from optuna.integration.mlflow import MLflowCallback
    from optuna.integration.mxnet import MXNetPruningCallback
    from optuna.integration.pytorch_distributed import TorchDistributedTrial
    from optuna.integration.pytorch_ignite import PyTorchIgnitePruningHandler
    from optuna.integration.pytorch_lightning import PyTorchLightningPruningCallback
    from optuna.integration.shap import ShapleyImportanceEvaluator
    from optuna.integration.sklearn import OptunaSearchCV
    from optuna.integration.skopt import SkoptSampler
    from optuna.integration.skorch import SkorchPruningCallback
    from optuna.integration.tensorboard import TensorBoardCallback
    from optuna.integration.tensorflow import TensorFlowPruningHook
    from optuna.integration.tfkeras import TFKerasPruningCallback
    from optuna.integration.wandb import WeightsAndBiasesCallback
    from optuna.integration.xgboost import XGBoostPruningCallback
>>>>>>> deb854d2
else:

    class _IntegrationModule(ModuleType):
        """Module class that implements `optuna.integration` package.

        This class applies lazy import under `optuna.integration`, where submodules are imported
        when they are actually accessed. Otherwise, `import optuna` becomes much slower because it
        imports all submodules and their dependencies (e.g., chainer, keras, lightgbm) all at once.
        """

        __file__ = globals()["__file__"]
        __path__ = [os.path.dirname(__file__)]

        _modules = set(_import_structure.keys())
        _class_to_module = {}
        for key, values in _import_structure.items():
            for value in values:
                _class_to_module[value] = key

        def __getattr__(self, name: str) -> Any:

            if name in self._modules:
                value = self._get_module(name)
            elif name in self._class_to_module.keys():
                module = self._get_module(self._class_to_module[name])
                value = getattr(module, name)
            else:
                raise AttributeError("module {} has no attribute {}".format(self.__name__, name))

            setattr(self, name, value)
            return value

        def _get_module(self, module_name: str) -> ModuleType:

            import importlib

            return importlib.import_module("." + module_name, self.__name__)

    sys.modules[__name__] = _IntegrationModule(__name__)

__all__ = [
    "AllenNLPExecutor",
    "AllenNLPPruningCallback",
    "BoTorchSampler",
    "CatalystPruningCallback",
    "CatBoostPruningCallback",
    "ChainerPruningExtension",
    "ChainerMNStudy",
    "CmaEsSampler",
    "PyCmaSampler",
    "MLflowCallback",
    "WeightsAndBiasesCallback",
    "KerasPruningCallback",
    "LightGBMPruningCallback",
    "LightGBMTuner",
    "LightGBMTunerCV",
    "TorchDistributedTrial",
    "PyTorchIgnitePruningHandler",
    "PyTorchLightningPruningCallback",
    "OptunaSearchCV",
    "ShapleyImportanceEvaluator",
    "SkorchPruningCallback",
    "MXNetPruningCallback",
    "SkoptSampler",
    "TensorBoardCallback",
    "TensorFlowPruningHook",
    "TFKerasPruningCallback",
    "XGBoostPruningCallback",
    "FastAIV1PruningCallback",
    "FastAIV2PruningCallback",
    "FastAIPruningCallback",
]<|MERGE_RESOLUTION|>--- conflicted
+++ resolved
@@ -36,39 +36,6 @@
 
 
 if TYPE_CHECKING:
-<<<<<<< HEAD
-    from optuna.integration.allennlp import AllenNLPExecutor  # NOQA
-    from optuna.integration.allennlp import AllenNLPPruningCallback  # NOQA
-    from optuna.integration.botorch import BoTorchSampler  # NOQA
-    from optuna.integration.catalyst import CatalystPruningCallback  # NOQA
-    from optuna.integration.catboost import CatBoostPruningCallback  # NOQA
-    from optuna.integration.chainer import ChainerPruningExtension  # NOQA
-    from optuna.integration.chainermn import ChainerMNStudy  # NOQA
-    from optuna.integration.cma import CmaEsSampler  # NOQA
-    from optuna.integration.cma import PyCmaSampler  # NOQA
-    from optuna.integration.dask import DaskStorage  # NOQA
-    from optuna.integration.fastaiv1 import FastAIV1PruningCallback  # NOQA
-    from optuna.integration.fastaiv2 import FastAIPruningCallback  # NOQA
-    from optuna.integration.fastaiv2 import FastAIV2PruningCallback  # NOQA
-    from optuna.integration.keras import KerasPruningCallback  # NOQA
-    from optuna.integration.lightgbm import LightGBMPruningCallback  # NOQA
-    from optuna.integration.lightgbm import LightGBMTuner  # NOQA
-    from optuna.integration.lightgbm import LightGBMTunerCV  # NOQA
-    from optuna.integration.mlflow import MLflowCallback  # NOQA
-    from optuna.integration.mxnet import MXNetPruningCallback  # NOQA
-    from optuna.integration.pytorch_distributed import TorchDistributedTrial  # NOQA
-    from optuna.integration.pytorch_ignite import PyTorchIgnitePruningHandler  # NOQA
-    from optuna.integration.pytorch_lightning import PyTorchLightningPruningCallback  # NOQA
-    from optuna.integration.shap import ShapleyImportanceEvaluator  # NOQA
-    from optuna.integration.sklearn import OptunaSearchCV  # NOQA
-    from optuna.integration.skopt import SkoptSampler  # NOQA
-    from optuna.integration.skorch import SkorchPruningCallback  # NOQA
-    from optuna.integration.tensorboard import TensorBoardCallback  # NOQA
-    from optuna.integration.tensorflow import TensorFlowPruningHook  # NOQA
-    from optuna.integration.tfkeras import TFKerasPruningCallback  # NOQA
-    from optuna.integration.wandb import WeightsAndBiasesCallback  # NOQA
-    from optuna.integration.xgboost import XGBoostPruningCallback  # NOQA
-=======
     from optuna.integration.allennlp import AllenNLPExecutor
     from optuna.integration.allennlp import AllenNLPPruningCallback
     from optuna.integration.botorch import BoTorchSampler
@@ -78,6 +45,7 @@
     from optuna.integration.chainermn import ChainerMNStudy
     from optuna.integration.cma import CmaEsSampler
     from optuna.integration.cma import PyCmaSampler
+    from optuna.integration.dask import DaskStorage
     from optuna.integration.fastaiv1 import FastAIV1PruningCallback
     from optuna.integration.fastaiv2 import FastAIPruningCallback
     from optuna.integration.fastaiv2 import FastAIV2PruningCallback
@@ -99,7 +67,6 @@
     from optuna.integration.tfkeras import TFKerasPruningCallback
     from optuna.integration.wandb import WeightsAndBiasesCallback
     from optuna.integration.xgboost import XGBoostPruningCallback
->>>>>>> deb854d2
 else:
 
     class _IntegrationModule(ModuleType):
@@ -150,6 +117,7 @@
     "ChainerMNStudy",
     "CmaEsSampler",
     "PyCmaSampler",
+    "DaskStorage",
     "MLflowCallback",
     "WeightsAndBiasesCallback",
     "KerasPruningCallback",
