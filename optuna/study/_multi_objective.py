from __future__ import annotations

from collections.abc import Sequence

import numpy as np

import optuna
from optuna.study._constrained_optimization import _get_feasible_trials
from optuna.study._study_direction import StudyDirection
from optuna.trial import FrozenTrial
from optuna.trial import TrialState


<<<<<<< HEAD
def _get_pareto_front_trials_2d(
=======
_CONSTRAINTS_KEY = "constraints"


def _get_feasible_trials(trials: Sequence[FrozenTrial]) -> list[FrozenTrial]:
    feasible_trials = []
    for trial in trials:
        constraints = trial.system_attrs.get(_CONSTRAINTS_KEY)
        if constraints is None or all([x <= 0.0 for x in constraints]):
            feasible_trials.append(trial)
    return feasible_trials


def _get_pareto_front_trials_by_trials(
>>>>>>> f954e352
    trials: Sequence[FrozenTrial],
    directions: Sequence[StudyDirection],
    consider_constraint: bool = False,
) -> list[FrozenTrial]:
    # NOTE(nabenabe0928): Vectorization relies on all the trials being complete.
    trials = [t for t in trials if t.state == TrialState.COMPLETE]
    if consider_constraint:
        trials = _get_feasible_trials(trials)
    if len(trials) == 0:
        return []

    if any(len(t.values) != len(directions) for t in trials):
        raise ValueError(
            "The number of the values and the number of the objectives must be identical."
        )

    loss_values = np.asarray(
        [[_normalize_value(v, d) for v, d in zip(t.values, directions)] for t in trials]
    )
    on_front = _is_pareto_front(loss_values, assume_unique_lexsorted=False)
    return [t for t, is_pareto in zip(trials, on_front) if is_pareto]


def _get_pareto_front_trials(
    study: "optuna.study.Study", consider_constraint: bool = False
) -> list[FrozenTrial]:
    return _get_pareto_front_trials_by_trials(study.trials, study.directions, consider_constraint)


def _fast_non_domination_rank(
    loss_values: np.ndarray, *, penalty: np.ndarray | None = None, n_below: int | None = None
) -> np.ndarray:
    """Calculate non-domination rank based on the fast non-dominated sort algorithm.

    The fast non-dominated sort algorithm assigns a rank to each trial based on the dominance
    relationship of the trials, determined by the objective values and the penalty values. The
    algorithm is based on `the constrained NSGA-II algorithm
    <https://doi.org/10.1109/4235.99601>`_, but the handling of the case when penalty
    values are None is different. The algorithm assigns the rank according to the following
    rules:

    1. Feasible trials: First, the algorithm assigns the rank to feasible trials, whose penalty
        values are less than or equal to 0, according to unconstrained version of fast non-
        dominated sort.
    2. Infeasible trials: Next, the algorithm assigns the rank from the minimum penalty value of to
        the maximum penalty value.
    3. Trials with no penalty information (constraints value is None): Finally, The algorithm
        assigns the rank to trials with no penalty information according to unconstrained version
        of fast non-dominated sort. Note that only this step is different from the original
        constrained NSGA-II algorithm.
    Plus, the algorithm terminates whenever the number of sorted trials reaches n_below.

    Args:
        loss_values:
            Objective values, which is better when it is lower, of each trials.
        penalty:
            Constraints values of each trials. Defaults to None.
        n_below: The minimum number of top trials required to be sorted. The algorithm will
            terminate when the number of sorted trials reaches n_below. Defaults to None.

    Returns:
        An ndarray in the shape of (n_trials,), where each element is the non-domination rank of
        each trial. The rank is 0-indexed. This function guarantees the correctness of the ranks
        only up to the top-``n_below`` solutions. If a solution's rank is worse than the
        top-``n_below`` solution, its rank will be guaranteed to be greater than the rank of
        the top-``n_below`` solution.
    """
    if len(loss_values) == 0:
        return np.array([], dtype=int)

    n_below = n_below or len(loss_values)
    assert n_below > 0, "n_below must be a positive integer."

    if penalty is None:
        return _calculate_nondomination_rank(loss_values, n_below=n_below)

    if len(penalty) != len(loss_values):
        raise ValueError(
            "The length of penalty and loss_values must be same, but got "
            f"len(penalty)={len(penalty)} and len(loss_values)={len(loss_values)}."
        )

    ranks = np.full(len(loss_values), -1, dtype=int)
    is_penalty_nan = np.isnan(penalty)
    is_feasible = np.logical_and(~is_penalty_nan, penalty <= 0)
    is_infeasible = np.logical_and(~is_penalty_nan, penalty > 0)

    # First, we calculate the domination rank for feasible trials.
    ranks[is_feasible] = _calculate_nondomination_rank(loss_values[is_feasible], n_below=n_below)
    n_below -= np.count_nonzero(is_feasible)

    # Second, we calculate the domination rank for infeasible trials.
    top_rank_infeasible = np.max(ranks[is_feasible], initial=-1) + 1
    ranks[is_infeasible] = top_rank_infeasible + _calculate_nondomination_rank(
        penalty[is_infeasible][:, np.newaxis], n_below=n_below
    )
    n_below -= np.count_nonzero(is_infeasible)

    # Third, we calculate the domination rank for trials with no penalty information.
    top_rank_penalty_nan = np.max(ranks[~is_penalty_nan], initial=-1) + 1
    ranks[is_penalty_nan] = top_rank_penalty_nan + _calculate_nondomination_rank(
        loss_values[is_penalty_nan], n_below=n_below
    )
    assert np.all(ranks != -1), "All the rank must be updated."
    return ranks


def _is_pareto_front_nd(unique_lexsorted_loss_values: np.ndarray) -> np.ndarray:
    # NOTE(nabenabe0928): I tried the Kung's algorithm below, but it was not really quick.
    # https://github.com/optuna/optuna/pull/5302#issuecomment-1988665532
    loss_values = unique_lexsorted_loss_values.copy()
    n_trials = loss_values.shape[0]
    on_front = np.zeros(n_trials, dtype=bool)
    nondominated_indices = np.arange(n_trials)
    while len(loss_values):
        # The following judges `np.any(loss_values[i] < loss_values[0])` for each `i`.
        nondominated_and_not_top = np.any(loss_values < loss_values[0], axis=1)
        # NOTE: trials[j] cannot dominate trials[i] for i < j because of lexsort.
        # Therefore, nondominated_indices[0] is always non-dominated.
        on_front[nondominated_indices[0]] = True
        loss_values = loss_values[nondominated_and_not_top]
        nondominated_indices = nondominated_indices[nondominated_and_not_top]

    return on_front


def _is_pareto_front_2d(unique_lexsorted_loss_values: np.ndarray) -> np.ndarray:
    n_trials = unique_lexsorted_loss_values.shape[0]
    cummin_value1 = np.minimum.accumulate(unique_lexsorted_loss_values[:, 1])
    on_front = np.ones(n_trials, dtype=bool)
    on_front[1:] = cummin_value1[1:] < cummin_value1[:-1]  # True if cummin value1 is new minimum.
    return on_front


def _is_pareto_front_for_unique_sorted(unique_lexsorted_loss_values: np.ndarray) -> np.ndarray:
    (n_trials, n_objectives) = unique_lexsorted_loss_values.shape
    if n_objectives == 1:
        on_front = np.zeros(len(unique_lexsorted_loss_values), dtype=bool)
        on_front[0] = True  # Only the first element is Pareto optimal.
        return on_front
    elif n_objectives == 2:
        return _is_pareto_front_2d(unique_lexsorted_loss_values)
    else:
        return _is_pareto_front_nd(unique_lexsorted_loss_values)


def _is_pareto_front(loss_values: np.ndarray, assume_unique_lexsorted: bool = True) -> np.ndarray:
    if assume_unique_lexsorted:
        return _is_pareto_front_for_unique_sorted(loss_values)

    unique_lexsorted_loss_values, order_inv = np.unique(loss_values, axis=0, return_inverse=True)
    on_front = _is_pareto_front_for_unique_sorted(unique_lexsorted_loss_values)
    return on_front[order_inv]


def _calculate_nondomination_rank(
    loss_values: np.ndarray, *, n_below: int | None = None
) -> np.ndarray:
    if len(loss_values) == 0 or (n_below is not None and n_below <= 0):
        return np.zeros(len(loss_values), dtype=int)

    (n_trials, n_objectives) = loss_values.shape
    if n_objectives == 1:
        _, ranks = np.unique(loss_values[:, 0], return_inverse=True)
        return ranks

    # It ensures that trials[j] will not dominate trials[i] for i < j.
    # np.unique does lexsort.
    unique_lexsorted_loss_values, order_inv = np.unique(loss_values, return_inverse=True, axis=0)
    n_unique = unique_lexsorted_loss_values.shape[0]
    # Clip n_below.
    n_below = min(n_below or len(unique_lexsorted_loss_values), len(unique_lexsorted_loss_values))
    ranks = np.zeros(n_unique, dtype=int)
    rank = 0
    indices = np.arange(n_unique)
    while n_unique - indices.size < n_below:
        on_front = _is_pareto_front(unique_lexsorted_loss_values)
        ranks[indices[on_front]] = rank
        # Remove the recent Pareto solutions.
        indices = indices[~on_front]
        unique_lexsorted_loss_values = unique_lexsorted_loss_values[~on_front]
        rank += 1

    ranks[indices] = rank  # Rank worse than the top n_below is defined as the worst rank.
    return ranks[order_inv]


def _dominates(
    trial0: FrozenTrial, trial1: FrozenTrial, directions: Sequence[StudyDirection]
) -> bool:
    values0 = trial0.values
    values1 = trial1.values

    if trial0.state != TrialState.COMPLETE:
        return False

    if trial1.state != TrialState.COMPLETE:
        return True

    assert values0 is not None
    assert values1 is not None

    if len(values0) != len(values1):
        raise ValueError("Trials with different numbers of objectives cannot be compared.")

    if len(values0) != len(directions):
        raise ValueError(
            "The number of the values and the number of the objectives are mismatched."
        )

    normalized_values0 = [_normalize_value(v, d) for v, d in zip(values0, directions)]
    normalized_values1 = [_normalize_value(v, d) for v, d in zip(values1, directions)]

    if normalized_values0 == normalized_values1:
        return False

    return all(v0 <= v1 for v0, v1 in zip(normalized_values0, normalized_values1))


def _normalize_value(value: float | None, direction: StudyDirection) -> float:
    if value is None:
        return float("inf")

    if direction is StudyDirection.MAXIMIZE:
        value = -value

    return value<|MERGE_RESOLUTION|>--- conflicted
+++ resolved
@@ -11,23 +11,7 @@
 from optuna.trial import TrialState
 
 
-<<<<<<< HEAD
-def _get_pareto_front_trials_2d(
-=======
-_CONSTRAINTS_KEY = "constraints"
-
-
-def _get_feasible_trials(trials: Sequence[FrozenTrial]) -> list[FrozenTrial]:
-    feasible_trials = []
-    for trial in trials:
-        constraints = trial.system_attrs.get(_CONSTRAINTS_KEY)
-        if constraints is None or all([x <= 0.0 for x in constraints]):
-            feasible_trials.append(trial)
-    return feasible_trials
-
-
 def _get_pareto_front_trials_by_trials(
->>>>>>> f954e352
     trials: Sequence[FrozenTrial],
     directions: Sequence[StudyDirection],
     consider_constraint: bool = False,
