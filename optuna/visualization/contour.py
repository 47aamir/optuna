--- conflicted
+++ resolved
@@ -13,10 +13,6 @@
     from typing import Optional  # NOQA
     from typing import Tuple  # NOQA
 
-<<<<<<< HEAD
-    from optuna.trial import FrozenTrial  # NOQA
-=======
->>>>>>> d6eb3a8c
     from optuna.study import Study  # NOQA
     from optuna.trial import FrozenTrial  # NOQA
     from optuna.visualization.plotly_imports import Contour  # NOQA
