# Run tests and integration tests on Mac, which are triggered by each master push.
# Currently, Python3.8 is only used as an environment.
# This is mainly for the sake of speed.
name: mac-tests

on:
  push:
    branches:
      - mac-ci
  pull_request:
    paths:
      - '.github/workflows/mac-tests.yml'
  schedule:
    - cron: '0 23 * * SUN-THU'
  workflow_dispatch:

concurrency:
  group: ${{ github.workflow }}-${{ github.ref == 'refs/heads/master' && github.run_number || github.ref }}
  cancel-in-progress: true

jobs:
  tests-mac:
    runs-on: macos-latest

    strategy:
      matrix:
        python-version: ['3.7', '3.8', '3.9', '3.10', '3.11']

    # Not intended for forks.
    if: github.repository == 'gen740/optuna'
    steps:
    - name: Checkout
      uses: actions/checkout@v3

    - name: Setup Python${{ matrix.python-version }}
      uses: actions/setup-python@v4
      with:
        python-version: ${{ matrix.python-version }}

    - name: Setup cache
      uses: actions/cache@v3
      env:
        cache-name: test
      with:
        path: ~/Library/Caches/pip
<<<<<<< HEAD
        key: ${{ runner.os }}-${{ matrix.python-version }}-${{ env.cache-name }}-${{ hashFiles('**/pyproject.toml') }}-v1
=======
        key: ${{ runner.os }}-3.8-${{ env.cache-name }}-${{ hashFiles('**/pyproject.toml') }}-v1
>>>>>>> dd37119a
        restore-keys: |
          ${{ runner.os }}-${{ matrix.python-version }}-${{ env.cache-name }}-${{ hashFiles('**/pyproject.toml') }}

    - name: Install
      run: |
        python -m pip install --upgrade pip
        pip install --progress-bar off -U setuptools
        # Install minimal dependencies and confirm that `import optuna` is successful.
        pip install --progress-bar off .
        python -c 'import optuna'
        optuna --version
        pip install --progress-bar off .[test]
        pip install --progress-bar off .[optional]
        pip install pytest-timer # TODO(gen740): Comment out

    - name: Output installed packages
      run: |
        pip freeze --all

    - name: Scheduled tests
      if:  ${{ github.event_name == 'schedule' || github.event_name == 'workflow_dispatch' }}
      run: |
        pytest tests -m "not integration"

    - name: Tests
      if:  ${{ github.event_name != 'schedule' }}
      run: |
        pytest tests -m "not integration and not slow"


  tests-integration-mac:
    runs-on: macos-latest

    # Not intended for forks.
    if: github.repository == 'gen740/optuna'
    steps:
    - name: Checkout
      uses: actions/checkout@v3

    - name: Setup Python3.8
      uses: actions/setup-python@v4
      with:
        python-version: 3.8

    - name: Setup cache
      uses: actions/cache@v3
      env:
        cache-name: test-integration
      with:
        path: ~/Library/Caches/pip
        key: ${{ runner.os }}-3.8-${{ env.cache-name }}-${{ hashFiles('**/pyproject.toml') }}-v1
        restore-keys: |
          ${{ runner.os }}-3.8-${{ env.cache-name }}-${{ hashFiles('**/pyproject.toml') }}

    - name: Setup mac environment
      run: |
        brew install libomp
        brew install open-mpi
        brew install openblas

    - name: Install
      run: |
        python -m pip install --upgrade pip

        # Install minimal dependencies and confirm that `import optuna` is successful.
        pip install --progress-bar off .
        python -c 'import optuna'
        optuna --version

        pip install --progress-bar off .[test]
        pip install --progress-bar off .[optional]
        pip install --progress-bar off .[integration]
        pip install pytest-timer # TODO(gen740): Comment out

    - name: Output installed packages
      run: |
        pip freeze --all

    - name: Tests
      run: |
        pytest tests -m "integration" --ignore tests/integration_tests/test_pytorch_lightning.py

      env:
        OMP_NUM_THREADS: 1

    - name: Tests MPI
      run: |
        export OMPI_MCA_rmaps_base_oversubscribe=yes
        mpirun -n 2 -- pytest tests/integration_tests/test_chainermn.py
        mpirun -n 2 -- pytest tests/integration_tests/test_pytorch_distributed.py
      env:
        OMP_NUM_THREADS: 1<|MERGE_RESOLUTION|>--- conflicted
+++ resolved
@@ -43,11 +43,7 @@
         cache-name: test
       with:
         path: ~/Library/Caches/pip
-<<<<<<< HEAD
-        key: ${{ runner.os }}-${{ matrix.python-version }}-${{ env.cache-name }}-${{ hashFiles('**/pyproject.toml') }}-v1
-=======
         key: ${{ runner.os }}-3.8-${{ env.cache-name }}-${{ hashFiles('**/pyproject.toml') }}-v1
->>>>>>> dd37119a
         restore-keys: |
           ${{ runner.os }}-${{ matrix.python-version }}-${{ env.cache-name }}-${{ hashFiles('**/pyproject.toml') }}
 
